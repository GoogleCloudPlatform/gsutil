--- conflicted
+++ resolved
@@ -12,11 +12,7 @@
     runs-on: ubuntu-latest
     strategy:
       matrix:
-<<<<<<< HEAD
-        python-version: [pypy2, 2.7, pypy3, 3.5, 3.6, 3.7, 3.8, 3.9]
-=======
-        python-version: [pypy3, 3.5, 3.6, 3.7, 3.8]
->>>>>>> dd19a69a
+        python-version: [pypy3, 3.5, 3.6, 3.7, 3.8, 3.9]
 
     steps:
     - uses: actions/checkout@v2
