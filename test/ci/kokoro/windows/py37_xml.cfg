# Format: //devtools/kokoro/config/proto/build.proto
# Copyright 2019 Google LLC
#
# Licensed under the Apache License, Version 2.0 (the "License");
# you may not use this file except in compliance with the License.
# You may obtain a copy of the License at
#
#     http://www.apache.org/licenses/LICENSE-2.0
#
# Unless required by applicable law or agreed to in writing, software
# distributed under the License is distributed on an "AS IS" BASIS,
# WITHOUT WARRANTIES OR CONDITIONS OF ANY KIND, either express or implied.
# See the License for the specific language governing permissions and
# limitations under the License.

<<<<<<< HEAD
build_file: "T:srcgithubsrcgsutil	est	kokorowindows
un_integ_tests.bat"
=======
build_file: "run_integ_tests.run"
>>>>>>> df21dc3d
timeout_mins: 60


# Get access keys from Keystore
# go/kokoro-keystore
before_action {
  fetch_keystore {
    keystore_resource {
      keystore_config_id: 74008
      keyname: "gsutil_kokoro_service_key"
    }
  }
}

# Param doc: https://github.com/GoogleCloudPlatform/gsutil/blob/master/test/ci/kokoro/windows/run_integ_tests.run#L15
build_params {
  key: "GsutilRepoDir"
  value: "C:\\src\\gsutil"
}

# Environment variables to specify interpreter version.
# go/kokoro-env-vars
env_vars {
  key: "PYMAJOR"
  value: "3"
}

env_vars {
  key: "PYMINOR"
  value: "7"
}
<<<<<<< HEAD

env_vars {
  key: "API"
  value: "xml"
}
=======
>>>>>>> df21dc3d
<|MERGE_RESOLUTION|>--- conflicted
+++ resolved
@@ -13,12 +13,7 @@
 # See the License for the specific language governing permissions and
 # limitations under the License.
 
-<<<<<<< HEAD
-build_file: "T:srcgithubsrcgsutil	est	kokorowindows
-un_integ_tests.bat"
-=======
-build_file: "run_integ_tests.run"
->>>>>>> df21dc3d
+build_file: "T:\src\github\src\gsutil\test\ci\kokoro\windows\run_integ_tests.bat"
 timeout_mins: 60
 
 
@@ -50,11 +45,8 @@
   key: "PYMINOR"
   value: "7"
 }
-<<<<<<< HEAD
 
 env_vars {
   key: "API"
   value: "xml"
-}
-=======
->>>>>>> df21dc3d
+}