#!/usr/bin/env python
# -*- coding: utf-8 -*-
# Copyright 2010 Google Inc. All Rights Reserved.
#
# Licensed under the Apache License, Version 2.0 (the "License");
# you may not use this file except in compliance with the License.
# You may obtain a copy of the License at
#
#     http://www.apache.org/licenses/LICENSE-2.0
#
# Unless required by applicable law or agreed to in writing, software
# distributed under the License is distributed on an "AS IS" BASIS,
# WITHOUT WARRANTIES OR CONDITIONS OF ANY KIND, either express or implied.
# See the License for the specific language governing permissions and
# limitations under the License.

"""Wrapper module for running gslib.__main__.main() from the command line."""

from __future__ import absolute_import
from __future__ import print_function
from __future__ import division
from __future__ import unicode_literals

import os
import sys
import warnings

# TODO: gsutil-beta: Distribute a pylint rc file.

<<<<<<< HEAD
if not ((2, 6) <= sys.version_info[:3] < (3,)
        or (3, 4) <= sys.version_info[:3]):
=======
ver = sys.version_info
if (ver.major == 2 and ver.minor < 7) or (ver.major == 3 and ver.minor < 5):
>>>>>>> 83d7d806
    sys.exit('gsutil requires python 2.7 or 3.5+.')

# setup a string to load the correct httplib2
if sys.version_info.major == 2:
    submodule_pyvers = 'python2'
else:
    submodule_pyvers = 'python3'


def UsingCrcmodExtension(crcmod_module):
  return (getattr(crcmod_module, 'crcmod', None) and
          getattr(crcmod_module.crcmod, '_usingExtension', None))


def OutputAndExit(message):
  sys.stderr.write('%s\n' % message)
  sys.exit(1)


GSUTIL_DIR = os.path.dirname(os.path.abspath(os.path.realpath(__file__)))
if not GSUTIL_DIR:
  OutputAndExit('Unable to determine where gsutil is installed. Sorry, '
                'cannot run correctly without this.\n')

# The wrapper script adds all third_party libraries to the Python path, since
# we don't assume any third party libraries are installed system-wide.
THIRD_PARTY_DIR = os.path.join(GSUTIL_DIR, 'third_party')
VENDORED_DIR = os.path.join(THIRD_PARTY_DIR, 'vendored')

# Flag for whether or not an import wrapper is used to measure time taken for
# individual imports.
MEASURING_TIME_ACTIVE = False

# Filter out "module was already imported" warnings that get printed after we
# add our bundled version of modules to the Python path.
warnings.filterwarnings('ignore', category=UserWarning,
                        message=r'.* httplib2 was already imported from')
warnings.filterwarnings('ignore', category=UserWarning,
                        message=r'.* oauth2client was already imported from')

# List of third-party libraries. The first element of the tuple is the name of
# the directory under third_party and the second element is the subdirectory
# that needs to be added to sys.path.
THIRD_PARTY_LIBS = [
    ('argcomplete', ''),  # For tab-completion (gcloud installs only).
    ('mock', ''),
    ('funcsigs', ''),  # mock dependency
    ('google-reauth-python', ''),  # Package name: google_reauth
    ('pyu2f', ''),  # google_reauth dependency
    ('oauth2client', ''),
    ('pyasn1', ''),  # oauth2client dependency
    ('pyasn1-modules', ''),  # oauth2client dependency
    ('rsa', ''),  # oauth2client dependency
    ('apitools', ''),
    ('gcs-oauth2-boto-plugin', ''),
    ('fasteners', ''), # oauth2client and apitools dependency
    ('monotonic', ''), # fasteners dependency
    ('httplib2', submodule_pyvers),
    ('python-gflags', ''),
    ('retry-decorator', ''),
    ('six', ''), # Python 2 / 3 compatibility dependency
    ('socksipy-branch', ''),
]

# The wrapper script adds all third_party libraries to the Python path, since
# we don't assume any third party libraries are installed system-wide.
#
# Note that vendored libraries (e.g. Boto) are added to the Python path in
# gslib/__init__.py, as they will always be present even when bypassing this
# script and invoking gslib.__main__.py's main() method directly.
THIRD_PARTY_DIR = os.path.join(GSUTIL_DIR, 'third_party')
for libdir, subdir in THIRD_PARTY_LIBS:
  if not os.path.isdir(os.path.join(THIRD_PARTY_DIR, libdir)):
    OutputAndExit(
        'There is no %s library under the gsutil third-party directory (%s).\n'
        'The gsutil command cannot work properly when installed this way.\n'
        'Please re-install gsutil per the installation instructions.' % (
            libdir, THIRD_PARTY_DIR))
  sys.path.insert(0, os.path.join(THIRD_PARTY_DIR, libdir, subdir))

CRCMOD_PATH = os.path.join(THIRD_PARTY_DIR, 'crcmod', submodule_pyvers)
CRCMOD_OSX_PATH = os.path.join(THIRD_PARTY_DIR, 'crcmod_osx')
try:
  # pylint: disable=g-import-not-at-top
  import crcmod
except ImportError:
  # Note: the bundled crcmod module under THIRD_PARTY_DIR does not include its
  # compiled C extension, but we still add it to sys.path because other parts of
  # gsutil assume that at least the core crcmod module will be available.
  local_crcmod_path = (CRCMOD_OSX_PATH
                       if 'darwin' in str(sys.platform).lower()
                       else CRCMOD_PATH)
  sys.path.insert(0, local_crcmod_path)


def RunMain():
  # pylint: disable=g-import-not-at-top
  import gslib.__main__
  sys.exit(gslib.__main__.main())

if __name__ == '__main__':
  RunMain()<|MERGE_RESOLUTION|>--- conflicted
+++ resolved
@@ -27,13 +27,8 @@
 
 # TODO: gsutil-beta: Distribute a pylint rc file.
 
-<<<<<<< HEAD
-if not ((2, 6) <= sys.version_info[:3] < (3,)
-        or (3, 4) <= sys.version_info[:3]):
-=======
 ver = sys.version_info
 if (ver.major == 2 and ver.minor < 7) or (ver.major == 3 and ver.minor < 5):
->>>>>>> 83d7d806
     sys.exit('gsutil requires python 2.7 or 3.5+.')
 
 # setup a string to load the correct httplib2
