--- conflicted
+++ resolved
@@ -27,15 +27,9 @@
 # TODO: gsutil-beta: Distribute a pylint rc file.
 
 ver = sys.version_info
-<<<<<<< HEAD
-if (ver.major == 2 and ver.minor < 7) or (ver.major == 3 and (ver.minor < 5 or ver.minor > 12)):
-  sys.exit(
-    "Error: gsutil requires Python version 2.7 or 3.5-3.12, but a different version is installed.\n"
-=======
 if ver.major != 3 or ver.minor < 8 or ver.minor > 12:
   sys.exit(
     "Error: gsutil requires Python version 3.8-3.12, but a different version is installed.\n"
->>>>>>> 92d07d8f
     "You are currently running Python {}.{}\n"
     "Follow the steps below to resolve this issue:\n"
     "\t1. Switch to Python 3.8-3.12 using your Python version manager or install an appropriate version.\n"
