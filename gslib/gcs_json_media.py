# -*- coding: utf-8 -*-
# Copyright 2014 Google Inc. All Rights Reserved.
#
# Licensed under the Apache License, Version 2.0 (the "License");
# you may not use this file except in compliance with the License.
# You may obtain a copy of the License at
#
#     http://www.apache.org/licenses/LICENSE-2.0
#
# Unless required by applicable law or agreed to in writing, software
# distributed under the License is distributed on an "AS IS" BASIS,
# WITHOUT WARRANTIES OR CONDITIONS OF ANY KIND, either express or implied.
# See the License for the specific language governing permissions and
# limitations under the License.
"""Media helper functions and classes for Google Cloud Storage JSON API."""

from __future__ import absolute_import
from __future__ import print_function
from __future__ import division
from __future__ import unicode_literals

import copy
import logging
import re
import socket
import types

import six
from six.moves import http_client
from six.moves import urllib
from six.moves import cStringIO

from apitools.base.py import exceptions as apitools_exceptions

from gslib.cloud_api import BadRequestException
from gslib.lazy_wrapper import LazyWrapper
from gslib.progress_callback import ProgressCallbackWithTimeout
from gslib.utils.constants import DEBUGLEVEL_DUMP_REQUESTS
from gslib.utils.constants import SSL_TIMEOUT_SEC
from gslib.utils.constants import TRANSFER_BUFFER_SIZE
import httplib2
from httplib2 import parse_uri


if six.PY3:
  long = int


# A regex for matching any series of decimal digits.
DECIMAL_REGEX = LazyWrapper(lambda: (re.compile(r'\d+')))


class BytesTransferredContainer(object):
  """Container class for passing number of bytes transferred to lower layers.

  For resumed transfers or connection rebuilds in the middle of a transfer, we
  need to rebuild the connection class with how much we've transferred so far.
  For uploads, we don't know the total number of bytes uploaded until we've
  queried the server, but we need to create the connection class to pass to
  httplib2 before we can query the server. This container object allows us to
  pass a reference into Upload/DownloadCallbackConnection.
  """

  def __init__(self):
    self.__bytes_transferred = 0

  @property
  def bytes_transferred(self):
    return self.__bytes_transferred

  @bytes_transferred.setter
  def bytes_transferred(self, value):
    self.__bytes_transferred = value


class UploadCallbackConnectionClassFactory(object):
  """Creates a class that can override an httplib2 connection.

  This is used to provide progress callbacks and disable dumping the upload
  payload during debug statements. It can later be used to provide on-the-fly
  hash digestion during upload.
  """

  def __init__(self, bytes_uploaded_container,
               buffer_size=TRANSFER_BUFFER_SIZE,
               total_size=0, progress_callback=None,
               logger=None, debug=0):
    self.bytes_uploaded_container = bytes_uploaded_container
    self.buffer_size = buffer_size
    self.total_size = total_size
    self.progress_callback = progress_callback
    self.logger = logger
    self.debug = debug

  def GetConnectionClass(self):
    """Returns a connection class that overrides send."""
    outer_bytes_uploaded_container = self.bytes_uploaded_container
    outer_buffer_size = self.buffer_size
    outer_total_size = self.total_size
    outer_progress_callback = self.progress_callback
    outer_logger = self.logger
    outer_debug = self.debug

    class UploadCallbackConnection(httplib2.HTTPSConnectionWithTimeout):
      """Connection class override for uploads."""
      bytes_uploaded_container = outer_bytes_uploaded_container
      # After we instantiate this class, apitools will check with the server
      # to find out how many bytes remain for a resumable upload.  This allows
      # us to update our progress once based on that number.
      processed_initial_bytes = False
      GCS_JSON_BUFFER_SIZE = outer_buffer_size
      callback_processor = None
      size = outer_total_size
      header_encoding = ''
      header_length = None
      header_range = None
      size_modifier = 1.0

      def __init__(self, *args, **kwargs):
        kwargs['timeout'] = SSL_TIMEOUT_SEC
        httplib2.HTTPSConnectionWithTimeout.__init__(self, *args, **kwargs)

      # Override httplib.HTTPConnection._send_output for debug logging.
      # Because the distinction between headers and message body occurs
      # only in this httplib function, we can only differentiate them here.
      def _send_output(self, message_body=None):
        r"""Send the currently buffered request and clear the buffer.

        Appends an extra \r\n to the buffer.

        Args:
          message_body: if specified, this is appended to the request.
        """
        # TODO: Presently, apitools will set http2lib2.debuglevel to 0
        # (no prints) or 4 (dump upload payload, httplib prints to stdout).
        # Refactor to allow our media-handling functions to handle
        # debuglevel == 4 and print messages to stderr.
        self._buffer.extend(('', ''))
        if six.PY2:
          items = self._buffer
        else:
          items = []
          for item in self._buffer:
            if isinstance(item, bytes):
              items.append(item.decode('utf-8'))
            else:
              items.append(item)
        msg = '\r\n'.join(items)
        num_metadata_bytes = len(msg)
        if outer_debug == DEBUGLEVEL_DUMP_REQUESTS and outer_logger:
          outer_logger.debug('send: %s' % msg)
        del self._buffer[:]
        # If msg and message_body are sent in a single send() call,
        # it will avoid performance problems caused by the interaction
        # between delayed ack and the Nagle algorithm.
        if isinstance(message_body, str):
          msg += message_body
          message_body = None
        self.send(msg, num_metadata_bytes=num_metadata_bytes)
        if message_body is not None:
          # message_body was not a string (i.e. it is a file) and
          # we must run the risk of Nagle
          self.send(message_body)

      def putheader(self, header, *values):
        """Overrides HTTPConnection.putheader.

        Send a request header line to the server. For example:
        h.putheader('Accept', 'text/html').

        This override records the content encoding, length, and range of the
        payload. For uploads where the content-range difference does not match
        the content-length, progress printing will under-report progress. These
        headers are used to calculate a multiplier to correct the progress.

        For example: the content-length for gzip transport encoded data
        represents the compressed size of the data while the content-range
        difference represents the uncompressed size. Dividing the
        content-range difference by the content-length gives the ratio to
        multiply the progress by to correctly report the relative progress.

        Args:
          header: The header.
          *values: A set of values for the header.
        """
        if header == 'content-encoding':
          value = ''.join([str(v) for v in values])
          self.header_encoding = value
          if outer_debug == DEBUGLEVEL_DUMP_REQUESTS and outer_logger:
            outer_logger.debug(
                'send: Using gzip transport encoding for the request.')
        elif header == 'content-length':
          try:
            value = int(''.join([str(v) for v in values]))
            self.header_length = value
          except ValueError:
            pass
        elif header == 'content-range':
          try:
            # There are 3 valid header formats:
            #  '*/%d', '%d-%d/*', and '%d-%d/%d'
            value = ''.join([str(v) for v in values])
            ranges = DECIMAL_REGEX().findall(value)
            # If there are 2 or more range values, they will always
            # correspond to the start and end ranges in the header.
            if len(ranges) > 1:
              # Subtract the end position from the start position.
              self.header_range = (int(ranges[1]) - int(ranges[0])) + 1
          except ValueError:
            pass
        # If the content header is gzip, and a range and length are set,
        # update the modifier.
        if (self.header_encoding == 'gzip' and self.header_length
            and self.header_range):
          # Update the modifier
          self.size_modifier = self.header_range / float(self.header_length)
          # Reset the headers
          self.header_encoding = ''
          self.header_length = None
          self.header_range = None
          # Log debug information to catch in tests.
          if outer_debug == DEBUGLEVEL_DUMP_REQUESTS and outer_logger:
            outer_logger.debug(
                'send: Setting progress modifier to %s.'
                % (self.size_modifier))
        # Propagate header values.
        http_client.HTTPSConnection.putheader(self, header, *values)

      def send(self, data, num_metadata_bytes=0):
        """Overrides HTTPConnection.send.

        Args:
          data: string or file-like object (implements read()) of data to send.
          num_metadata_bytes: number of bytes that consist of metadata
              (headers, etc.) not representing the data being uploaded.
        """
        if not self.processed_initial_bytes:
          self.processed_initial_bytes = True
          if outer_progress_callback:
            self.callback_processor = ProgressCallbackWithTimeout(
                outer_total_size, outer_progress_callback)
            self.callback_processor.Progress(
                self.bytes_uploaded_container.bytes_transferred)
        # httplib.HTTPConnection.send accepts either a string or a file-like
        # object (anything that implements read()).
        if isinstance(data, six.text_type):
          full_buffer = cStringIO(data)
        elif isinstance(data, six.binary_type):
          full_buffer = six.BytesIO(data)
        else:
          full_buffer = data
        partial_buffer = full_buffer.read(self.GCS_JSON_BUFFER_SIZE)
        while partial_buffer:
          if six.PY2:
            httplib2.HTTPSConnectionWithTimeout.send(self, partial_buffer)
          else:
            if isinstance(partial_buffer, bytes):
              httplib2.HTTPSConnectionWithTimeout.send(self, partial_buffer)
            else:
              httplib2.HTTPSConnectionWithTimeout.send(self, partial_buffer.encode('utf-8'))
          sent_data_bytes = len(partial_buffer)
          if num_metadata_bytes:
            if num_metadata_bytes <= sent_data_bytes:
              sent_data_bytes -= num_metadata_bytes
              num_metadata_bytes = 0
            else:
              num_metadata_bytes -= sent_data_bytes
              sent_data_bytes = 0
          if self.callback_processor:
            # Modify the sent data bytes by the size modifier. These are
            # stored as floats, so the result should be floored.
            sent_data_bytes = int(sent_data_bytes * self.size_modifier)
            # TODO: We can't differentiate the multipart upload
            # metadata in the request body from the actual upload bytes, so we
            # will actually report slightly more bytes than desired to the
            # callback handler. Get the number of multipart upload metadata
            # bytes from apitools and subtract from sent_data_bytes.
            self.callback_processor.Progress(sent_data_bytes)
          partial_buffer = full_buffer.read(self.GCS_JSON_BUFFER_SIZE)

    return UploadCallbackConnection


def WrapUploadHttpRequest(upload_http):
  """Wraps upload_http so we only use our custom connection_type on PUTs.

  POSTs are used to refresh oauth tokens, and we don't want to process the
  data sent in those requests.

  Args:
    upload_http: httplib2.Http instance to wrap
  """
  request_orig = upload_http.request
  def NewRequest(uri, method='GET', body=None, headers=None,
                 redirections=httplib2.DEFAULT_MAX_REDIRECTS,
                 connection_type=None):
    if method == 'PUT' or method == 'POST':
      override_connection_type = connection_type
    else:
      override_connection_type = None
    return request_orig(uri, method=method, body=body,
                        headers=headers, redirections=redirections,
                        connection_type=override_connection_type)
  # Replace the request method with our own closure.
  upload_http.request = NewRequest


class DownloadCallbackConnectionClassFactory(object):
  """Creates a class that can override an httplib2 connection.

  This is used to provide progress callbacks, disable dumping the download
  payload during debug statements, and provide on-the-fly hash digestion during
  download. On-the-fly digestion is particularly important because httplib2
  will decompress gzipped content on-the-fly, thus this class provides our
  only opportunity to calculate the correct hash for an object that has a
  gzip hash in the cloud.
  """

  def __init__(self, bytes_downloaded_container,
               buffer_size=TRANSFER_BUFFER_SIZE, total_size=0,
               progress_callback=None, digesters=None):
    self.buffer_size = buffer_size
    self.total_size = total_size
    self.progress_callback = progress_callback
    self.digesters = digesters
    self.bytes_downloaded_container = bytes_downloaded_container

  def GetConnectionClass(self):
    """Returns a connection class that overrides getresponse."""

    class DownloadCallbackConnection(httplib2.HTTPSConnectionWithTimeout):
      """Connection class override for downloads."""
      outer_total_size = self.total_size
      outer_digesters = self.digesters
      outer_progress_callback = self.progress_callback
      outer_bytes_downloaded_container = self.bytes_downloaded_container
      processed_initial_bytes = False
      callback_processor = None

      def __init__(self, *args, **kwargs):
        kwargs['timeout'] = SSL_TIMEOUT_SEC
        httplib2.HTTPSConnectionWithTimeout.__init__(self, *args, **kwargs)

      def getresponse(self, buffering=False):
        """Wraps an HTTPResponse to perform callbacks and hashing.

        In this function, self is a DownloadCallbackConnection.

        Args:
          buffering: Unused. This function uses a local buffer.

        Returns:
          HTTPResponse object with wrapped read function.
        """
        orig_response = http_client.HTTPConnection.getresponse(self)
        if orig_response.status not in (http_client.OK, http_client.PARTIAL_CONTENT):
          return orig_response
        orig_read_func = orig_response.read

        def read(amt=None):  # pylint: disable=invalid-name
          """Overrides HTTPConnection.getresponse.read.

          This function only supports reads of TRANSFER_BUFFER_SIZE or smaller.

          Args:
            amt: Integer n where 0 < n <= TRANSFER_BUFFER_SIZE. This is a
                 keyword argument to match the read function it overrides,
                 but it is required.

          Returns:
            Data read from HTTPConnection.
          """
          if not amt or amt > TRANSFER_BUFFER_SIZE:
            raise BadRequestException(
                'Invalid HTTP read size %s during download, expected %s.' %
                (amt, TRANSFER_BUFFER_SIZE))
          else:
            amt = amt or TRANSFER_BUFFER_SIZE

          if not self.processed_initial_bytes:
            self.processed_initial_bytes = True
            if self.outer_progress_callback:
              self.callback_processor = ProgressCallbackWithTimeout(
                  self.outer_total_size, self.outer_progress_callback)
              self.callback_processor.Progress(
                  self.outer_bytes_downloaded_container.bytes_transferred)

          data = orig_read_func(amt)
          read_length = len(data)
          if self.callback_processor:
            self.callback_processor.Progress(read_length)
          if self.outer_digesters:
            for alg in self.outer_digesters:
              self.outer_digesters[alg].update(data)
          return data
        orig_response.read = read

        return orig_response
    return DownloadCallbackConnection


def WrapDownloadHttpRequest(download_http):
  """Overrides download request functions for an httplib2.Http object.

  Args:
    download_http: httplib2.Http.object to wrap / override.

  Returns:
    Wrapped / overridden httplib2.Http object.
  """

  # httplib2 has a bug (https://github.com/httplib2/httplib2/issues/75) where
  # custom connection_type is not respected after redirects.  This function is
  # copied from httplib2 and overrides the request function so that the
  # connection_type is properly passed through (everything here should be
  # identical to the _request method in httplib2, with the exception of the line
  # below marked by the "BUGFIX" comment).
  # pylint: disable=protected-access,g-inconsistent-quotes,unused-variable
  # pylint: disable=g-equals-none,g-doc-return-or-yield
  # pylint: disable=g-short-docstring-punctuation,g-doc-args
  # pylint: disable=too-many-statements
  def OverrideRequest(self, conn, host, absolute_uri, request_uri, method,
                      body, headers, redirections, cachekey):
    """Do the actual request using the connection object.

    Also follow one level of redirects if necessary.
    """

    auths = ([(auth.depth(request_uri), auth) for auth in self.authorizations
              if auth.inscope(host, request_uri)])
    auth = auths and sorted(auths)[0][1] or None
    if auth:
      auth.request(method, request_uri, headers, body)

    (response, content) = self._conn_request(conn, request_uri, method, body,
                                             headers)

    if auth:
      if auth.response(response, body):
        auth.request(method, request_uri, headers, body)
        (response, content) = self._conn_request(conn, request_uri, method,
                                                 body, headers)
        response._stale_digest = 1

    if response.status == 401:
      for authorization in self._auth_from_challenge(
          host, request_uri, headers, response, content):
        authorization.request(method, request_uri, headers, body)
        (response, content) = self._conn_request(conn, request_uri, method,
                                                 body, headers)
        if response.status != 401:
          self.authorizations.append(authorization)
          authorization.response(response, body)
          break

    if (self.follow_all_redirects or (method in ["GET", "HEAD"])
        or response.status == 303):
      if self.follow_redirects and response.status in [300, 301, 302,
                                                       303, 307]:
        # Pick out the location header and basically start from the beginning
        # remembering first to strip the ETag header and decrement our 'depth'
        if redirections:
          if not response.has_key('location') and response.status != 300:
            raise httplib2.RedirectMissingLocation(
                "Redirected but the response is missing a Location: header.",
                response, content)
          # Fix-up relative redirects (which violate an RFC 2616 MUST)
          if response.has_key('location'):
            location = response['location']
            (scheme, authority, path, query, fragment) = parse_uri(location)
            if authority == None:
              response['location'] = urllib.parse.urljoin(absolute_uri, location)
          if response.status == 301 and method in ["GET", "HEAD"]:
            response['-x-permanent-redirect-url'] = response['location']
            if not response.has_key('content-location'):
              response['content-location'] = absolute_uri
            httplib2._updateCache(headers, response, content, self.cache,
                                  cachekey)
          if headers.has_key('if-none-match'):
            del headers['if-none-match']
          if headers.has_key('if-modified-since'):
            del headers['if-modified-since']
          if ('authorization' in headers and
              not self.forward_authorization_headers):
            del headers['authorization']
          if response.has_key('location'):
            location = response['location']
            old_response = copy.deepcopy(response)
            if not old_response.has_key('content-location'):
              old_response['content-location'] = absolute_uri
            redirect_method = method
            if response.status in [302, 303]:
              redirect_method = "GET"
              body = None
            (response, content) = self.request(
                location, redirect_method, body=body, headers=headers,
                redirections=redirections-1,
                # BUGFIX (see comments at the top of this function):
                connection_type=conn.__class__)
            response.previous = old_response
        else:
          raise httplib2.RedirectLimit(
              "Redirected more times than redirection_limit allows.",
              response, content)
      elif response.status in [200, 203] and method in ["GET", "HEAD"]:
        # Don't cache 206's since we aren't going to handle byte range
        # requests
        if not response.has_key('content-location'):
          response['content-location'] = absolute_uri
        httplib2._updateCache(headers, response, content, self.cache,
                              cachekey)

    return (response, content)

  # Wrap download_http so we do not use our custom connection_type
  # on POSTS, which are used to refresh oauth tokens. We don't want to
  # process the data received in those requests.
  request_orig = download_http.request
  def NewRequest(uri, method='GET', body=None, headers=None,
                 redirections=httplib2.DEFAULT_MAX_REDIRECTS,
                 connection_type=None):
    if method == 'POST':
      return request_orig(uri, method=method, body=body,
                          headers=headers, redirections=redirections,
                          connection_type=None)
    else:
      return request_orig(uri, method=method, body=body,
                          headers=headers, redirections=redirections,
                          connection_type=connection_type)

  # Replace the request methods with our own closures.
  download_http._request = types.MethodType(OverrideRequest, download_http)
  download_http.request = NewRequest

  return download_http


class HttpWithNoRetries(httplib2.Http):
  """httplib2.Http variant that does not retry.

  httplib2 automatically retries requests according to httplib2.RETRIES, but
  in certain cases httplib2 ignores the RETRIES value and forces a retry.
  Because httplib2 does not handle the case where the underlying request body
  is a stream, a retry may cause a non-idempotent write as the stream is
  partially consumed and not reset before the retry occurs.

  Here we override _conn_request to disable retries unequivocally, so that
  uploads may be retried at higher layers that properly handle stream request
  bodies.
  """

  def _conn_request(self, conn, request_uri, method, body, headers):  # pylint: disable=too-many-statements

    try:
      if hasattr(conn, 'sock') and conn.sock is None:
        conn.connect()
      conn.request(method, request_uri, body, headers)
    except socket.timeout:
      raise
    except socket.gaierror:
      conn.close()
      raise httplib2.ServerNotFoundError(
          'Unable to find the server at %s' % conn.host)
<<<<<<< HEAD
    # except httplib2.ssl_SSLError:
    #   conn.close()
    #   raise
=======
    except httplib2.ssl_SSLError:
      conn.close()
      raise
>>>>>>> 97bd4ca0
    except socket.error as e:
      err = 0
      if hasattr(e, 'args'):
        err = getattr(e, 'args')[0]
      else:
        err = e.errno
      if err == httplib2.errno.ECONNREFUSED:  # Connection refused
        raise
    except http_client.HTTPException:
      conn.close()
      raise
    try:
      response = conn.getresponse()
    except (socket.error, http_client.HTTPException):
      conn.close()
      raise
    else:
      content = ''
      if method == 'HEAD':
        conn.close()
      else:
        content = response.read()
      response = httplib2.Response(response)
      if method != 'HEAD':
        # pylint: disable=protected-access
        content = httplib2._decompressContent(response, content)
    return (response, content)


class HttpWithDownloadStream(httplib2.Http):
  """httplib2.Http variant that only pushes bytes through a stream.

  httplib2 handles media by storing entire chunks of responses in memory, which
  is undesirable particularly when multiple instances are used during
  multi-threaded/multi-process copy. This class copies and then overrides some
  httplib2 functions to use a streaming copy approach that uses small memory
  buffers.

  Also disables httplib2 retries (for reasons stated in the HttpWithNoRetries
  class doc).
  """

  def __init__(self, *args, **kwds):
    self._stream = None
    self._logger = logging.getLogger()
    super(HttpWithDownloadStream, self).__init__(*args, **kwds)

  @property
  def stream(self):
    return self._stream

  @stream.setter
  def stream(self, value):
    self._stream = value

  # pylint: disable=too-many-statements
  def _conn_request(self, conn, request_uri, method, body, headers):
    try:
      if hasattr(conn, 'sock') and conn.sock is None:
        conn.connect()
      conn.request(method, request_uri, body, headers)
    except socket.timeout:
      raise
    except socket.gaierror:
      conn.close()
      raise httplib2.ServerNotFoundError(
          'Unable to find the server at %s' % conn.host)
    except httplib2.ssl_SSLError:
      conn.close()
      raise
    except socket.error as e:
      err = 0
      if hasattr(e, 'args'):
        err = getattr(e, 'args')[0]
      else:
        err = e.errno
      if err == httplib2.errno.ECONNREFUSED:  # Connection refused
        raise
    except http_client.HTTPException:
      # Just because the server closed the connection doesn't apparently mean
      # that the server didn't send a response.
      conn.close()
      raise
    try:
      response = conn.getresponse()
    except (socket.error, http_client.HTTPException):
      conn.close()
      raise
    else:
      content = ''
      if method == 'HEAD':
        conn.close()
        response = httplib2.Response(response)
      elif method == 'GET' and response.status in (http_client.OK,
                                                   http_client.PARTIAL_CONTENT):
        content_length = None
        if hasattr(response, 'msg'):
          content_length = response.getheader('content-length')
        http_stream = response
        bytes_read = 0
        while True:
          new_data = http_stream.read(TRANSFER_BUFFER_SIZE)
          if new_data:
            if self.stream is None:
              raise apitools_exceptions.InvalidUserInputError(
                  'Cannot exercise HttpWithDownloadStream with no stream')
            self.stream.write(new_data)
            bytes_read += len(new_data)
          else:
            break

        if (content_length is not None and
            long(bytes_read) != long(content_length)):
          # The input stream terminated before we were able to read the
          # entire contents, possibly due to a network condition. Set
          # content-length to indicate how many bytes we actually read.
          self._logger.log(
              logging.DEBUG, 'Only got %s bytes out of content-length %s '
              'for request URI %s. Resetting content-length to match '
              'bytes read.', bytes_read, content_length, request_uri)
          response.msg['content-length'] = str(bytes_read)
        response = httplib2.Response(response)
      else:
        # We fall back to the current httplib2 behavior if we're
        # not processing download bytes, e.g., it's a redirect, an
        # oauth2client POST to refresh an access token, or any HTTP
        # status code that doesn't include object content.
        content = response.read()
        response = httplib2.Response(response)
        # pylint: disable=protected-access
        content = httplib2._decompressContent(response, content)
    return (response, content)
  # pylint: enable=too-many-statements<|MERGE_RESOLUTION|>--- conflicted
+++ resolved
@@ -561,15 +561,9 @@
       conn.close()
       raise httplib2.ServerNotFoundError(
           'Unable to find the server at %s' % conn.host)
-<<<<<<< HEAD
-    # except httplib2.ssl_SSLError:
-    #   conn.close()
-    #   raise
-=======
     except httplib2.ssl_SSLError:
       conn.close()
       raise
->>>>>>> 97bd4ca0
     except socket.error as e:
       err = 0
       if hasattr(e, 'args'):
