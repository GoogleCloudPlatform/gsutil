--- conflicted
+++ resolved
@@ -1083,11 +1083,7 @@
       if host_key == 'gs':
         config_file.write(
             '#%s_json_host = <alternate JSON API storage host address>\n'
-<<<<<<< HEAD
-            '#%s_json_port = <alternate JSON API storage host port>\n'
-=======
             '#%s_json_port = <alternate JSON API storage host port>\n\n'
->>>>>>> b569acf9
             '#%s_json_host_header = <alternate JSON API storage host header>\n\n'
             % (host_key, host_key))
       config_file.write('\n')
