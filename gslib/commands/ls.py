# -*- coding: utf-8 -*-
# Copyright 2011 Google Inc. All Rights Reserved.
#
# Licensed under the Apache License, Version 2.0 (the "License");
# you may not use this file except in compliance with the License.
# You may obtain a copy of the License at
#
#     http://www.apache.org/licenses/LICENSE-2.0
#
# Unless required by applicable law or agreed to in writing, software
# distributed under the License is distributed on an "AS IS" BASIS,
# WITHOUT WARRANTIES OR CONDITIONS OF ANY KIND, either express or implied.
# See the License for the specific language governing permissions and
# limitations under the License.
"""Implementation of Unix-like ls command for cloud storage providers."""

from __future__ import absolute_import
from __future__ import print_function
from __future__ import division
from __future__ import unicode_literals

import re

import six
from gslib.cloud_api import NotFoundException
from gslib.command import Command
from gslib.command_argument import CommandArgument
from gslib.cs_api_map import ApiSelector
from gslib.exception import CommandException
from gslib.storage_url import ContainsWildcard
from gslib.storage_url import StorageUrlFromString
from gslib.utils.constants import NO_MAX
from gslib.utils.constants import S3_DELETE_MARKER_GUID
from gslib.utils.constants import UTF8
from gslib.utils.ls_helper import ENCRYPTED_FIELDS
from gslib.utils.ls_helper import LsHelper
from gslib.utils.ls_helper import PrintFullInfoAboutObject
from gslib.utils.ls_helper import UNENCRYPTED_FULL_LISTING_FIELDS
from gslib.utils.text_util import InsistAscii
from gslib.utils import text_util
from gslib.utils.translation_helper import AclTranslation
from gslib.utils.translation_helper import LabelTranslation
from gslib.utils.unit_util import MakeHumanReadable

# Regex that assists with converting JSON timestamp to ls-style output.
# This excludes timestamp fractional seconds, for example:
# 2013-07-03 20:32:53.048000+00:00
JSON_TIMESTAMP_RE = re.compile(r'([^\s]*)\s([^\.\+]*).*')

_SYNOPSIS = """
  gsutil ls [-a] [-b] [-d] [-l] [-L] [-r] [-p proj_id] url...
"""

_DETAILED_HELP_TEXT = ("""
<B>SYNOPSIS</B>
""" + _SYNOPSIS + """


<B>LISTING PROVIDERS, BUCKETS, SUBDIRECTORIES, AND OBJECTS</B>
  If you run gsutil ls without URLs, it lists all of the Google Cloud Storage
  buckets under your default project ID (or all of the Cloud Storage buckets
  under the project you specify with the -p flag):

    gsutil ls

  If you specify one or more provider URLs, gsutil ls lists buckets at each
  listed provider:

    gsutil ls gs://

  gsutil currently supports ``gs://`` and ``s3://`` as valid providers

  If you specify bucket URLs, gsutil ls lists objects at the top level of
  each bucket, along with the names of each subdirectory. For example:

    gsutil ls gs://bucket

  might produce output like:

    gs://bucket/obj1.htm
    gs://bucket/obj2.htm
    gs://bucket/images1/
    gs://bucket/images2/

  The "/" at the end of the last 2 URLs tells you they are subdirectories,
  which you can list using:

    gsutil ls gs://bucket/images*

  If you specify object URLs, gsutil ls lists the specified objects. For
  example:

    gsutil ls gs://bucket/*.txt

  lists all files whose name matches the above wildcard at the top level of
  the bucket.

  See "gsutil help wildcards" for more details on working with wildcards.


<B>DIRECTORY BY DIRECTORY, FLAT, and RECURSIVE LISTINGS</B>
  Listing a bucket or subdirectory (as illustrated near the end of the previous
  section) only shows the objects and names of subdirectories it contains. You
  can list all objects in a bucket by using the -r option. For example:

    gsutil ls -r gs://bucket

  lists the top-level objects and buckets, then the objects and buckets under
  gs://bucket/images1, then those under gs://bucket/images2, etc.

  If you want to see all objects in the bucket in one "flat" listing use the
  recursive ("**") wildcard, like:

    gsutil ls -r gs://bucket/**

  or, for a flat listing of a subdirectory:

    gsutil ls -r gs://bucket/dir/**

  If you want to see only the subdirectory itself, use the -d option:

    gsutil ls -d gs://bucket/dir


<B>LISTING OBJECT DETAILS</B>
  If you specify the -l option, gsutil outputs additional information about
  each matching provider, bucket, subdirectory, or object. For example:

    gsutil ls -l gs://bucket/*.html gs://bucket/*.txt

  prints the object size, creation time stamp, and name of each matching
  object, along with the total count and sum of sizes of all matching objects:

       2276224  2020-03-02T19:25:17Z  gs://bucket/obj1.html
       3914624  2020-03-02T19:30:27Z  gs://bucket/obj2.html
           131  2020-03-02T19:37:45Z  gs://bucket/obj3.txt
    TOTAL: 3 objects, 6190979 bytes (5.9 MiB)

  Note that the total listed in parentheses above is in mebibytes (or gibibytes,
  tebibytes, etc.), which corresponds to the unit of billing measurement for
  Google Cloud Storage.

  You can get a listing of all the objects in the top-level bucket directory
  (along with the total count and sum of sizes) using a command like:

    gsutil ls -l gs://bucket

  To print additional detail about objects and buckets use the gsutil ls -L
  option. For example:

    gsutil ls -L gs://bucket/obj1

  prints something like:

    gs://bucket/obj1:
            Creation time:                    Fri, 26 May 2017 22:55:44 GMT
            Update time:                      Tue, 18 Jul 2017 12:31:18 GMT
            Storage class:                    STANDARD
            Content-Length:                   60183
            Content-Type:                     image/jpeg
            Hash (crc32c):                    zlUhtg==
            Hash (md5):                       Bv86IAzFzrD1Z2io/c7yqA==
            ETag:                             5ca67960a586723b7344afffc81
            Generation:                       1378862725952000
            Metageneration:                   1
            ACL:                              [
      {
        "entity": "project-owners-867484910061",
        "projectTeam": {
          "projectNumber": "867484910061",
          "team": "owners"
        },
        "role": "OWNER"
      },
      {
        "email": "jane@gmail.com",
        "entity": "user-jane@gmail.com",
        "role": "OWNER"
      }
    ]
    TOTAL: 1 objects, 60183 bytes (58.77 KiB)

  Note that results may contain additional fields, such as custom metadata or
  a storage class update time, if they are applicable to the object.

  Also note that some fields, such as update time, are not available with the
  (non-default) XML API.

  See also "gsutil help acl" for getting a more readable version of the ACL.


<B>LISTING BUCKET DETAILS</B>
  If you want to see information about the bucket itself, use the -b
  option. For example:

    gsutil ls -L -b gs://bucket

  prints something like:

    gs://bucket/ :
            Storage class:                STANDARD
            Location constraint:          US
            Versioning enabled:           False
            Logging configuration:        None
            Website configuration:        None
            CORS configuration:           None
            Lifecycle configuration:      None
            Requester Pays enabled:       True
            Labels:                       None
            Default KMS key:              None
            Time created:                 Thu, 14 Jan 2016 19:25:17 GMT
            Time updated:                 Thu, 08 Jun 2017 21:17:59 GMT
            Metageneration:               1
            Bucket Policy Only enabled:   False
            ACL:
              [
                {
                  "entity": "project-owners-867489160491",
                  "projectTeam": {
                    "projectNumber": "867489160491",
                    "team": "owners"
                  },
                  "role": "OWNER"
                }
              ]
            Default ACL:
              [
                {
                  "entity": "project-owners-867489160491",
                  "projectTeam": {
                    "projectNumber": "867489160491",
                    "team": "owners"
                  },
                  "role": "OWNER"
                }
              ]

  Note that some fields above (time created, time updated, metageneration) are
  not available with the (non-default) XML API.


<B>OPTIONS</B>
  -l          Prints long listing (owner, length).

  -L          Prints even more detail than -l.

              Note: If you use this option with the (non-default) XML API it
              generates an additional request per object being listed, which
              makes the -L option run much more slowly and cost more than the
              default JSON API.

  -d          List matching subdirectory names instead of contents, and do not
              recurse into matching subdirectories even if the -R option is
              specified.

  -b          Prints info about the bucket when used with a bucket URL.

  -h          When used with -l, prints object sizes in human readable format
              (e.g., 1 KiB, 234 MiB, 2 GiB, etc.)

  -p proj_id  Specifies the project ID or project number to use for listing
              buckets.

  -R, -r      Requests a recursive listing, performing at least one listing
              operation per subdirectory. If you have a large number of
              subdirectories and do not require recursive-style output ordering,
              you may be able to instead use wildcards to perform a flat
              listing, e.g.  ``gsutil ls gs://mybucket/**``, which generally
              performs fewer listing operations.

  -a          Includes non-current object versions / generations in the listing
              (only useful with a versioning-enabled bucket). If combined with
              -l option also prints metageneration for each listed object.

  -e          Include ETag in long listing (-l) output.
""")


class ListingStyle(object):
  """Enum class for specifying listing style."""
  SHORT = 'SHORT'
  LONG = 'LONG'
  LONG_LONG = 'LONG_LONG'


class LsCommand(Command):
  """Implementation of gsutil ls command."""

  # Command specification. See base class for documentation.
  command_spec = Command.CreateCommandSpec(
      'ls',
      command_name_aliases=[
          'dir',
          'list',
      ],
      usage_synopsis=_SYNOPSIS,
      min_args=0,
      max_args=NO_MAX,
      supported_sub_args='aebdlLhp:rR',
      file_url_ok=False,
      provider_url_ok=True,
      urls_start_arg=0,
      gs_api_support=[
          ApiSelector.XML,
          ApiSelector.JSON,
      ],
      gs_default_api=ApiSelector.JSON,
      argparse_arguments=[
          CommandArgument.MakeZeroOrMoreCloudURLsArgument(),
      ],
  )
  # Help specification. See help_provider.py for documentation.
  help_spec = Command.HelpSpec(
      help_name='ls',
      help_name_aliases=[
          'dir',
          'list',
      ],
      help_type='command_help',
      help_one_line_summary='List providers, buckets, or objects',
      help_text=_DETAILED_HELP_TEXT,
      subcommand_help_text={},
  )

  def _PrintBucketInfo(self, bucket_blr, listing_style):
    """Print listing info for given bucket.

    Args:
      bucket_blr: BucketListingReference for the bucket being listed
      listing_style: ListingStyle enum describing type of output desired.

    Returns:
      Tuple (total objects, total bytes) in the bucket.
    """
    if (listing_style == ListingStyle.SHORT or
        listing_style == ListingStyle.LONG):
      text_util.print_to_fd(bucket_blr)
      return
    # listing_style == ListingStyle.LONG_LONG:
    # We're guaranteed by the caller that the root object is populated.
    bucket = bucket_blr.root_object
    location_constraint = bucket.location
    storage_class = bucket.storageClass
    fields = {
        'bucket': bucket_blr.url_string,
        'storage_class': storage_class,
        'location_constraint': location_constraint,
        'acl': AclTranslation.JsonFromMessage(bucket.acl),
        'default_acl': AclTranslation.JsonFromMessage(bucket.defaultObjectAcl),
        'versioning': bucket.versioning and bucket.versioning.enabled,
        'website_config': 'Present' if bucket.website else 'None',
        'logging_config': 'Present' if bucket.logging else 'None',
        'cors_config': 'Present' if bucket.cors else 'None',
        'lifecycle_config': 'Present' if bucket.lifecycle else 'None',
        'requester_pays': bucket.billing and bucket.billing.requesterPays
    }
    if bucket.retentionPolicy:
      fields['retention_policy'] = 'Present'
    if bucket.labels:
      fields['labels'] = LabelTranslation.JsonFromMessage(bucket.labels,
                                                          pretty_print=True)
    else:
      fields['labels'] = 'None'
    if bucket.encryption and bucket.encryption.defaultKmsKeyName:
      fields['default_kms_key'] = bucket.encryption.defaultKmsKeyName
    else:
      fields['default_kms_key'] = 'None'
    fields['encryption_config'] = 'Present' if bucket.encryption else 'None'
    # Fields not available in all APIs (e.g. the XML API)
    if bucket.locationType:
      fields['location_type'] = bucket.locationType
    if bucket.customPlacementConfig:
      fields['custom_placement_locations'] = (
          bucket.customPlacementConfig.dataLocations)
    if bucket.metageneration:
      fields['metageneration'] = bucket.metageneration
    if bucket.timeCreated:
      fields['time_created'] = bucket.timeCreated.strftime(
          '%a, %d %b %Y %H:%M:%S GMT')
    if bucket.updated:
      fields['updated'] = bucket.updated.strftime('%a, %d %b %Y %H:%M:%S GMT')
    if bucket.defaultEventBasedHold:
      fields['default_eventbased_hold'] = bucket.defaultEventBasedHold
    if bucket.iamConfiguration:
      if bucket.iamConfiguration.bucketPolicyOnly:
        enabled = bucket.iamConfiguration.bucketPolicyOnly.enabled
        fields['bucket_policy_only_enabled'] = enabled
      if bucket.iamConfiguration.publicAccessPrevention:
        fields[
            'public_access_prevention'] = bucket.iamConfiguration.publicAccessPrevention
    if bucket.rpo:
      fields['rpo'] = bucket.rpo
<<<<<<< HEAD
    if bucket.customPlacementConfig:
      fields['custom_placement_locations'] = (
          bucket.customPlacementConfig.dataLocations)
=======
>>>>>>> 564a2c50
    if bucket.satisfiesPZS:
      fields['satisfies_pzs'] = bucket.satisfiesPZS

    # For field values that are multiline, add indenting to make it look
    # prettier.
    for key in fields:
      previous_value = fields[key]
      if (not isinstance(previous_value, six.string_types) or
          '\n' not in previous_value):
        continue
      new_value = previous_value.replace('\n', '\n\t  ')
      # Start multiline values on a new line if they aren't already.
      if not new_value.startswith('\n'):
        new_value = '\n\t  ' + new_value
      fields[key] = new_value

    # Only display certain properties if the given API returned them (JSON API
    # returns many fields that the XML API does not).
    location_type_line = ''
    custom_placement_locations_line = ''
    metageneration_line = ''
    time_created_line = ''
    time_updated_line = ''
    default_eventbased_hold_line = ''
    retention_policy_line = ''
    bucket_policy_only_enabled_line = ''
    public_access_prevention_line = ''
    rpo_line = ''
    satisifies_pzs_line = ''
    if 'location_type' in fields:
      location_type_line = '\tLocation type:\t\t\t{location_type}\n'
    if 'custom_placement_locations' in fields:
      custom_placement_locations_line = (
          '\tPlacement locations:\t\t{custom_placement_locations}\n')
    if 'metageneration' in fields:
      metageneration_line = '\tMetageneration:\t\t\t{metageneration}\n'
    if 'time_created' in fields:
      time_created_line = '\tTime created:\t\t\t{time_created}\n'
    if 'updated' in fields:
      time_updated_line = '\tTime updated:\t\t\t{updated}\n'
    if 'default_eventbased_hold' in fields:
      default_eventbased_hold_line = (
          '\tDefault Event-Based Hold:\t{default_eventbased_hold}\n')
    if 'retention_policy' in fields:
      retention_policy_line = '\tRetention Policy:\t\t{retention_policy}\n'
    if 'bucket_policy_only_enabled' in fields:
      bucket_policy_only_enabled_line = ('\tBucket Policy Only enabled:\t'
                                         '{bucket_policy_only_enabled}\n')
    if 'public_access_prevention' in fields:
      public_access_prevention_line = ('\tPublic access prevention:\t'
                                       '{public_access_prevention}\n')
    if 'rpo' in fields:
      rpo_line = ('\tRPO:\t\t\t\t{rpo}\n')
    if 'satisfies_pzs' in fields:
      satisifies_pzs_line = '\tSatisfies PZS:\t\t\t{satisfies_pzs}\n'

    text_util.print_to_fd(
        ('{bucket} :\n'
         '\tStorage class:\t\t\t{storage_class}\n' + location_type_line +
         '\tLocation constraint:\t\t{location_constraint}\n'
         + custom_placement_locations_line +
         '\tVersioning enabled:\t\t{versioning}\n'
         '\tLogging configuration:\t\t{logging_config}\n'
         '\tWebsite configuration:\t\t{website_config}\n'
         '\tCORS configuration: \t\t{cors_config}\n'
         '\tLifecycle configuration:\t{lifecycle_config}\n'
         '\tRequester Pays enabled:\t\t{requester_pays}\n' +
         retention_policy_line + default_eventbased_hold_line +
         '\tLabels:\t\t\t\t{labels}\n' +
         '\tDefault KMS key:\t\t{default_kms_key}\n' + time_created_line +
         time_updated_line + metageneration_line +
         bucket_policy_only_enabled_line + public_access_prevention_line +
         rpo_line + satisifies_pzs_line + '\tACL:\t\t\t\t{acl}\n'
         '\tDefault ACL:\t\t\t{default_acl}').format(**fields))
    if bucket_blr.storage_url.scheme == 's3':
      text_util.print_to_fd(
          'Note: this is an S3 bucket so configuration values may be '
          'blank. To retrieve bucket configuration values, use '
          'individual configuration commands such as gsutil acl get '
          '<bucket>.')

  def _PrintLongListing(self, bucket_listing_ref):
    """Prints an object with ListingStyle.LONG."""
    obj = bucket_listing_ref.root_object
    url_str = bucket_listing_ref.url_string
    if (obj.metadata and
        S3_DELETE_MARKER_GUID in obj.metadata.additionalProperties):
      size_string = '0'
      num_bytes = 0
      num_objs = 0
      url_str += '<DeleteMarker>'
    else:
      size_string = (MakeHumanReadable(obj.size)
                     if self.human_readable else str(obj.size))
      num_bytes = obj.size
      num_objs = 1

    timestamp = JSON_TIMESTAMP_RE.sub(r'\1T\2Z', str(obj.timeCreated))
    printstr = '%(size)10s  %(timestamp)s  %(url)s'
    encoded_etag = None
    encoded_metagen = None
    if self.all_versions:
      printstr += '  metageneration=%(metageneration)s'
      encoded_metagen = str(obj.metageneration)
    if self.include_etag:
      printstr += '  etag=%(etag)s'
      encoded_etag = obj.etag
    format_args = {
        'size': size_string,
        'timestamp': timestamp,
        'url': url_str,
        'metageneration': encoded_metagen,
        'etag': encoded_etag
    }
    text_util.print_to_fd(printstr % format_args)
    return (num_objs, num_bytes)

  def RunCommand(self):
    """Command entry point for the ls command."""
    got_nomatch_errors = False
    got_bucket_nomatch_errors = False
    listing_style = ListingStyle.SHORT
    get_bucket_info = False
    self.recursion_requested = False
    self.all_versions = False
    self.include_etag = False
    self.human_readable = False
    self.list_subdir_contents = True
    if self.sub_opts:
      for o, a in self.sub_opts:
        if o == '-a':
          self.all_versions = True
        elif o == '-e':
          self.include_etag = True
        elif o == '-b':
          get_bucket_info = True
        elif o == '-h':
          self.human_readable = True
        elif o == '-l':
          listing_style = ListingStyle.LONG
        elif o == '-L':
          listing_style = ListingStyle.LONG_LONG
        elif o == '-p':
          # Project IDs are sent as header values when using gs and s3 XML APIs.
          InsistAscii(a, 'Invalid non-ASCII character found in project ID')
          self.project_id = a
        elif o == '-r' or o == '-R':
          self.recursion_requested = True
        elif o == '-d':
          self.list_subdir_contents = False

    if not self.args:
      # default to listing all gs buckets
      self.args = ['gs://']

    total_objs = 0
    total_bytes = 0

    def MaybePrintBucketHeader(blr):
      if len(self.args) > 1:
        text_util.print_to_fd('%s:' % six.ensure_text(blr.url_string))

    print_bucket_header = MaybePrintBucketHeader

    for url_str in self.args:
      storage_url = StorageUrlFromString(url_str)
      if storage_url.IsFileUrl():
        raise CommandException('Only cloud URLs are supported for %s' %
                               self.command_name)
      bucket_fields = None
      if (listing_style == ListingStyle.SHORT or
          listing_style == ListingStyle.LONG):
        bucket_fields = ['id']
      elif listing_style == ListingStyle.LONG_LONG:
        bucket_fields = [
            'acl',
            'billing',
            'cors',
            'customPlacementConfig',
            'defaultObjectAcl',
            'encryption',
            'iamConfiguration',
            'labels',
            'location',
            'locationType',
            'logging',
            'lifecycle',
            'metageneration',
            'retentionPolicy',
            'defaultEventBasedHold',
            'rpo',
            'satisfiesPZS',
            'storageClass',
            'timeCreated',
            'updated',
            'versioning',
            'website',
        ]
      if storage_url.IsProvider():
        # Provider URL: use bucket wildcard to list buckets.
        for blr in self.WildcardIterator(
            '%s://*' %
            storage_url.scheme).IterBuckets(bucket_fields=bucket_fields):
          self._PrintBucketInfo(blr, listing_style)
      elif storage_url.IsBucket() and get_bucket_info:
        # ls -b bucket listing request: List info about bucket(s).
        total_buckets = 0
        for blr in self.WildcardIterator(url_str).IterBuckets(
            bucket_fields=bucket_fields):
          if not ContainsWildcard(url_str) and not blr.root_object:
            # Iterator does not make an HTTP call for non-wildcarded
            # listings with fields=='id'. Ensure the bucket exists by calling
            # GetBucket.
            self.gsutil_api.GetBucket(blr.storage_url.bucket_name,
                                      fields=['id'],
                                      provider=storage_url.scheme)
          self._PrintBucketInfo(blr, listing_style)
          total_buckets += 1
        if not ContainsWildcard(url_str) and not total_buckets:
          got_bucket_nomatch_errors = True
      else:
        # URL names a bucket, object, or object subdir ->
        # list matching object(s) / subdirs.
        def _PrintPrefixLong(blr):
          text_util.print_to_fd('%-33s%s' %
                                ('', six.ensure_text(blr.url_string)))

        if listing_style == ListingStyle.SHORT:
          # ls helper by default readies us for a short listing.
          listing_helper = LsHelper(
              self.WildcardIterator,
              self.logger,
              all_versions=self.all_versions,
              print_bucket_header_func=print_bucket_header,
              should_recurse=self.recursion_requested,
              list_subdir_contents=self.list_subdir_contents)
        elif listing_style == ListingStyle.LONG:
          bucket_listing_fields = [
              'name',
              'size',
              'timeCreated',
              'updated',
          ]
          if self.all_versions:
            bucket_listing_fields.extend([
                'generation',
                'metageneration',
            ])
          if self.include_etag:
            bucket_listing_fields.append('etag')

          listing_helper = LsHelper(
              self.WildcardIterator,
              self.logger,
              print_object_func=self._PrintLongListing,
              print_dir_func=_PrintPrefixLong,
              print_bucket_header_func=print_bucket_header,
              all_versions=self.all_versions,
              should_recurse=self.recursion_requested,
              fields=bucket_listing_fields,
              list_subdir_contents=self.list_subdir_contents)

        elif listing_style == ListingStyle.LONG_LONG:
          # List all fields
          bucket_listing_fields = (UNENCRYPTED_FULL_LISTING_FIELDS +
                                   ENCRYPTED_FIELDS)
          listing_helper = LsHelper(
              self.WildcardIterator,
              self.logger,
              print_object_func=PrintFullInfoAboutObject,
              print_dir_func=_PrintPrefixLong,
              print_bucket_header_func=print_bucket_header,
              all_versions=self.all_versions,
              should_recurse=self.recursion_requested,
              fields=bucket_listing_fields,
              list_subdir_contents=self.list_subdir_contents)
        else:
          raise CommandException('Unknown listing style: %s' % listing_style)

        exp_dirs, exp_objs, exp_bytes = (
            listing_helper.ExpandUrlAndPrint(storage_url))
        if storage_url.IsObject() and exp_objs == 0 and exp_dirs == 0:
          got_nomatch_errors = True
        total_bytes += exp_bytes
        total_objs += exp_objs

    if total_objs and listing_style != ListingStyle.SHORT:
      text_util.print_to_fd(
          'TOTAL: %d objects, %d bytes (%s)' %
          (total_objs, total_bytes, MakeHumanReadable(float(total_bytes))))
    if got_nomatch_errors:
      raise CommandException('One or more URLs matched no objects.')
    if got_bucket_nomatch_errors:
      raise NotFoundException('One or more bucket URLs matched no buckets.')

    return 0<|MERGE_RESOLUTION|>--- conflicted
+++ resolved
@@ -390,12 +390,9 @@
             'public_access_prevention'] = bucket.iamConfiguration.publicAccessPrevention
     if bucket.rpo:
       fields['rpo'] = bucket.rpo
-<<<<<<< HEAD
     if bucket.customPlacementConfig:
       fields['custom_placement_locations'] = (
           bucket.customPlacementConfig.dataLocations)
-=======
->>>>>>> 564a2c50
     if bucket.satisfiesPZS:
       fields['satisfies_pzs'] = bucket.satisfiesPZS
 
