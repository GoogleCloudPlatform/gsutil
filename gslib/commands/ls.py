# -*- coding: utf-8 -*-
# Copyright 2011 Google Inc. All Rights Reserved.
#
# Licensed under the Apache License, Version 2.0 (the "License");
# you may not use this file except in compliance with the License.
# You may obtain a copy of the License at
#
#     http://www.apache.org/licenses/LICENSE-2.0
#
# Unless required by applicable law or agreed to in writing, software
# distributed under the License is distributed on an "AS IS" BASIS,
# WITHOUT WARRANTIES OR CONDITIONS OF ANY KIND, either express or implied.
# See the License for the specific language governing permissions and
# limitations under the License.
"""Implementation of Unix-like ls command for cloud storage providers."""

from __future__ import absolute_import
from __future__ import print_function
from __future__ import division
from __future__ import unicode_literals

import re

import six
from gslib.cloud_api import NotFoundException
from gslib.command import Command
from gslib.command_argument import CommandArgument
from gslib.cs_api_map import ApiSelector
from gslib.exception import CommandException
from gslib.storage_url import ContainsWildcard
from gslib.storage_url import StorageUrlFromString
from gslib.utils.constants import NO_MAX
from gslib.utils.constants import S3_DELETE_MARKER_GUID
from gslib.utils.constants import UTF8
from gslib.utils.ls_helper import ENCRYPTED_FIELDS
from gslib.utils.ls_helper import LsHelper
from gslib.utils.ls_helper import PrintFullInfoAboutObject
from gslib.utils.ls_helper import UNENCRYPTED_FULL_LISTING_FIELDS
from gslib.utils.text_util import InsistAscii
from gslib.utils import text_util
from gslib.utils.translation_helper import AclTranslation
from gslib.utils.translation_helper import LabelTranslation
from gslib.utils.unit_util import MakeHumanReadable

# Regex that assists with converting JSON timestamp to ls-style output.
# This excludes timestamp fractional seconds, for example:
# 2013-07-03 20:32:53.048000+00:00
JSON_TIMESTAMP_RE = re.compile(r'([^\s]*)\s([^\.\+]*).*')

_SYNOPSIS = """
  gsutil ls [-a] [-b] [-d] [-l] [-L] [-r] [-p proj_id] url...
"""

_DETAILED_HELP_TEXT = ("""
<B>SYNOPSIS</B>
""" + _SYNOPSIS + """


<B>LISTING PROVIDERS, BUCKETS, SUBDIRECTORIES, AND OBJECTS</B>
  If you run gsutil ls without URLs, it lists all of the Google Cloud Storage
  buckets under your default project ID:

    gsutil ls

  (For details about projects, see "gsutil help projects" and also the -p
  option in the OPTIONS section below.)

  If you specify one or more provider URLs, gsutil ls will list buckets at
  each listed provider:

    gsutil ls gs://

  If you specify bucket URLs, gsutil ls will list objects at the top level of
  each bucket, along with the names of each subdirectory. For example:

    gsutil ls gs://bucket

  might produce output like:

    gs://bucket/obj1.htm
    gs://bucket/obj2.htm
    gs://bucket/images1/
    gs://bucket/images2/

  The "/" at the end of the last 2 URLs tells you they are subdirectories,
  which you can list using:

    gsutil ls gs://bucket/images*

  If you specify object URLs, gsutil ls will list the specified objects. For
  example:

    gsutil ls gs://bucket/*.txt

  will list all files whose name matches the above wildcard at the top level
  of the bucket.

  See "gsutil help wildcards" for more details on working with wildcards.


<B>DIRECTORY BY DIRECTORY, FLAT, and RECURSIVE LISTINGS</B>
  Listing a bucket or subdirectory (as illustrated near the end of the previous
  section) only shows the objects and names of subdirectories it contains. You
  can list all objects in a bucket by using the -r option. For example:

    gsutil ls -r gs://bucket

  will list the top-level objects and buckets, then the objects and
  buckets under gs://bucket/images1, then those under gs://bucket/images2, etc.

  If you want to see all objects in the bucket in one "flat" listing use the
  recursive ("**") wildcard, like:

    gsutil ls -r gs://bucket/**

  or, for a flat listing of a subdirectory:

    gsutil ls -r gs://bucket/dir/**

  If you want to see only the subdirectory itself, use the -d option:

    gsutil ls -d gs://bucket/dir


<B>LISTING OBJECT DETAILS</B>
  If you specify the -l option, gsutil will output additional information
  about each matching provider, bucket, subdirectory, or object. For example:

    gsutil ls -l gs://bucket/*.txt

  will print the object size, creation time stamp, and name of each matching
  object, along with the total count and sum of sizes of all matching objects:

       2276224  2017-03-02T19:25:17Z  gs://bucket/obj1
       3914624  2017-03-02T19:30:27Z  gs://bucket/obj2
    TOTAL: 2 objects, 6190848 bytes (5.9 MiB)

  Note that the total listed in parentheses above is in mebibytes (or gibibytes,
  tebibytes, etc.), which corresponds to the unit of billing measurement for
  Google Cloud Storage.

  You can get a listing of all the objects in the top-level bucket directory
  (along with the total count and sum of sizes) using a command like:

    gsutil ls -l gs://bucket

  To print additional detail about objects and buckets use the gsutil ls -L
  option. For example:

    gsutil ls -L gs://bucket/obj1

  will print something like:

    gs://bucket/obj1:
            Creation time:                    Fri, 26 May 2017 22:55:44 GMT
            Update time:                      Tue, 18 Jul 2017 12:31:18 GMT
            Storage class:                    MULTI_REGIONAL
            Content-Length:                   60183
            Content-Type:                     image/jpeg
            Hash (crc32c):                    zlUhtg==
            Hash (md5):                       Bv86IAzFzrD1Z2io/c7yqA==
            ETag:                             5ca67960a586723b7344afffc81
            Generation:                       1378862725952000
            Metageneration:                   1
            ACL:                              [
      {
        "entity": "project-owners-867484910061",
        "projectTeam": {
          "projectNumber": "867484910061",
          "team": "owners"
        },
        "role": "OWNER"
      },
      {
        "email": "jane@gmail.com",
        "entity": "user-jane@gmail.com",
        "role": "OWNER"
      }
    ]
    TOTAL: 1 objects, 60183 bytes (58.77 KiB)

  Note that results may contain additional fields, such as custom metadata or
  a storage class update time, if they are applicable to the object.

  Also note that some fields, such as update time, are not available with the
  (non-default) XML API.

  See also "gsutil help acl" for getting a more readable version of the ACL.


<B>LISTING BUCKET DETAILS</B>
  If you want to see information about the bucket itself, use the -b
  option. For example:

    gsutil ls -L -b gs://bucket

  will print something like:

    gs://bucket/ :
            Storage class:                MULTI_REGIONAL
            Location constraint:          US
            Versioning enabled:           False
            Logging configuration:        None
            Website configuration:        None
            CORS configuration:           None
            Lifecycle configuration:      None
            Requester Pays enabled:       True
            Labels:                       None
            Default KMS key:              None
            Time created:                 Thu, 14 Jan 2016 19:25:17 GMT
            Time updated:                 Thu, 08 Jun 2017 21:17:59 GMT
            Metageneration:               1
            Bucket Policy Only enabled:   False
            ACL:
              [
                {
                  "entity": "project-owners-867489160491",
                  "projectTeam": {
                    "projectNumber": "867489160491",
                    "team": "owners"
                  },
                  "role": "OWNER"
                }
              ]
            Default ACL:
              [
                {
                  "entity": "project-owners-867489160491",
                  "projectTeam": {
                    "projectNumber": "867489160491",
                    "team": "owners"
                  },
                  "role": "OWNER"
                }
              ]

  Note that some fields above (time created, time updated, metageneration) are
  not available with the (non-default) XML API.


<B>OPTIONS</B>
  -l          Prints long listing (owner, length).

  -L          Prints even more detail than -l.  Note: If you use this option
              with the (non-default) XML API it will generate an additional
              request per object being listed, which makes the -L option run
              much more slowly (and cost more) using the XML API than the
              default JSON API.

  -d          List matching subdirectory names instead of contents, and do not
              recurse into matching subdirectories even if the -R option is
              specified.

  -b          Prints info about the bucket when used with a bucket URL.

  -h          When used with -l, prints object sizes in human readable format
              (e.g., 1 KiB, 234 MiB, 2 GiB, etc.)

  -p proj_id  Specifies the project ID to use for listing buckets.

  -R, -r      Requests a recursive listing, performing at least one listing
              operation per subdirectory. If you have a large number of
              subdirectories and do not require recursive-style output ordering,
              you may be able to instead use wildcards to perform a flat
              listing, e.g.  `gsutil ls gs://mybucket/**`, which will generally
              perform fewer listing operations.

  -a          Includes non-current object versions / generations in the listing
              (only useful with a versioning-enabled bucket). If combined with
              -l option also prints metageneration for each listed object.

  -e          Include ETag in long listing (-l) output.
""")


class ListingStyle(object):
  """Enum class for specifying listing style."""
  SHORT = 'SHORT'
  LONG = 'LONG'
  LONG_LONG = 'LONG_LONG'


class LsCommand(Command):
  """Implementation of gsutil ls command."""

  # Command specification. See base class for documentation.
  command_spec = Command.CreateCommandSpec(
      'ls',
      command_name_aliases=['dir', 'list'],
      usage_synopsis=_SYNOPSIS,
      min_args=0,
      max_args=NO_MAX,
      supported_sub_args='aebdlLhp:rR',
      file_url_ok=False,
      provider_url_ok=True,
      urls_start_arg=0,
      gs_api_support=[ApiSelector.XML, ApiSelector.JSON],
      gs_default_api=ApiSelector.JSON,
      argparse_arguments=[
          CommandArgument.MakeZeroOrMoreCloudURLsArgument()
      ]
  )
  # Help specification. See help_provider.py for documentation.
  help_spec = Command.HelpSpec(
      help_name='ls',
      help_name_aliases=['dir', 'list'],
      help_type='command_help',
      help_one_line_summary='List providers, buckets, or objects',
      help_text=_DETAILED_HELP_TEXT,
      subcommand_help_text={},
  )

  def _PrintBucketInfo(self, bucket_blr, listing_style):
    """Print listing info for given bucket.

    Args:
      bucket_blr: BucketListingReference for the bucket being listed
      listing_style: ListingStyle enum describing type of output desired.

    Returns:
      Tuple (total objects, total bytes) in the bucket.
    """
    if (listing_style == ListingStyle.SHORT or
        listing_style == ListingStyle.LONG):
      text_util.ttyprint(bucket_blr)
      return
    # listing_style == ListingStyle.LONG_LONG:
    # We're guaranteed by the caller that the root object is populated.
    bucket = bucket_blr.root_object
    location_constraint = bucket.location
    storage_class = bucket.storageClass
    fields = {'bucket': bucket_blr.url_string,
              'storage_class': storage_class,
              'location_constraint': location_constraint,
              'acl': AclTranslation.JsonFromMessage(bucket.acl),
              'default_acl': AclTranslation.JsonFromMessage(
                  bucket.defaultObjectAcl)}

    fields['versioning'] = bucket.versioning and bucket.versioning.enabled
    fields['website_config'] = 'Present' if bucket.website else 'None'
    fields['logging_config'] = 'Present' if bucket.logging else 'None'
    fields['cors_config'] = 'Present' if bucket.cors else 'None'
    fields['lifecycle_config'] = 'Present' if bucket.lifecycle else 'None'
    fields['requester_pays'] = bucket.billing and bucket.billing.requesterPays
    if bucket.retentionPolicy:
      fields['retention_policy'] = 'Present'
    if bucket.labels:
      fields['labels'] = LabelTranslation.JsonFromMessage(
          bucket.labels, pretty_print=True)
    else:
      fields['labels'] = 'None'
    if bucket.encryption and bucket.encryption.defaultKmsKeyName:
      fields['default_kms_key'] = bucket.encryption.defaultKmsKeyName
    else:
      fields['default_kms_key'] = 'None'
    fields['encryption_config'] = 'Present' if bucket.encryption else 'None'
    # Fields not available in all APIs (e.g. the XML API)
    if bucket.metageneration:
      fields['metageneration'] = bucket.metageneration
    if bucket.timeCreated:
      fields['time_created'] = bucket.timeCreated.strftime(
          '%a, %d %b %Y %H:%M:%S GMT')
    if bucket.updated:
      fields['updated'] = bucket.updated.strftime('%a, %d %b %Y %H:%M:%S GMT')
    if bucket.defaultEventBasedHold:
      fields['default_eventbased_hold'] = bucket.defaultEventBasedHold
    if bucket.iamConfiguration and bucket.iamConfiguration.bucketPolicyOnly:
      enabled = bucket.iamConfiguration.bucketPolicyOnly.enabled
      fields['bucket_policy_only_enabled'] = enabled

    # For field values that are multiline, add indenting to make it look
    # prettier.
    for key in fields:
      previous_value = fields[key]
      if (not isinstance(previous_value, six.string_types) or
          '\n' not in previous_value):
        continue
      new_value = previous_value.replace('\n', '\n\t  ')
      # Start multiline values on a new line if they aren't already.
      if not new_value.startswith('\n'):
        new_value = '\n\t  ' + new_value
      fields[key] = new_value

    # Only display certain properties if the given API returned them (JSON API
    # returns many fields that the XML API does not).
    metageneration_line = ''
    time_created_line = ''
    time_updated_line = ''
    default_eventbased_hold_line = ''
    retention_policy_line = ''
    bucket_policy_only_enabled_line = ''
    if 'metageneration' in fields:
      metageneration_line = '\tMetageneration:\t\t\t{metageneration}\n'
    if 'time_created' in fields:
      time_created_line = '\tTime created:\t\t\t{time_created}\n'
    if 'updated' in fields:
      time_updated_line = '\tTime updated:\t\t\t{updated}\n'
    if 'default_eventbased_hold' in fields:
      default_eventbased_hold_line = (
          '\tDefault Event-Based Hold:\t{default_eventbased_hold}\n')
    if 'retention_policy' in fields:
      retention_policy_line = '\tRetention Policy:\t\t{retention_policy}\n'
    if 'bucket_policy_only_enabled' in fields:
      bucket_policy_only_enabled_line = ('\tBucket Policy Only enabled:\t'
                                         '{bucket_policy_only_enabled}\n')
<<<<<<< HEAD

=======
>>>>>>> bdb43eec


    text_util.ttyprint((('{bucket} :\n'
           '\tStorage class:\t\t\t{storage_class}\n'
           '\tLocation constraint:\t\t{location_constraint}\n'
           '\tVersioning enabled:\t\t{versioning}\n'
           '\tLogging configuration:\t\t{logging_config}\n'
           '\tWebsite configuration:\t\t{website_config}\n'
           '\tCORS configuration: \t\t{cors_config}\n'
           '\tLifecycle configuration:\t{lifecycle_config}\n'
           '\tRequester Pays enabled:\t\t{requester_pays}\n' +
           retention_policy_line +
           default_eventbased_hold_line +
           '\tLabels:\t\t\t\t{labels}\n' +
           '\tDefault KMS key:\t\t{default_kms_key}\n' +
           time_created_line +
           time_updated_line +
           metageneration_line +
           bucket_policy_only_enabled_line +
           '\tACL:\t\t\t\t{acl}\n'
           '\tDefault ACL:\t\t\t{default_acl}').format(**fields)))
    if bucket_blr.storage_url.scheme == 's3':
      text_util.ttyprint('Note: this is an S3 bucket so configuration values may be '
            'blank. To retrieve bucket configuration values, use '
            'individual configuration commands such as gsutil acl get '
            '<bucket>.')

  def _PrintLongListing(self, bucket_listing_ref):
    """Prints an object with ListingStyle.LONG."""
    obj = bucket_listing_ref.root_object
    url_str = bucket_listing_ref.url_string
    if (obj.metadata and S3_DELETE_MARKER_GUID in
        obj.metadata.additionalProperties):
      size_string = '0'
      num_bytes = 0
      num_objs = 0
      url_str += '<DeleteMarker>'
    else:
      size_string = (MakeHumanReadable(obj.size)
                     if self.human_readable else str(obj.size))
      num_bytes = obj.size
      num_objs = 1

    timestamp = JSON_TIMESTAMP_RE.sub(r'\1T\2Z', str(obj.timeCreated))
    printstr = '%(size)10s  %(timestamp)s  %(url)s'
    encoded_etag = None
    encoded_metagen = None
    if self.all_versions:
      printstr += '  metageneration=%(metageneration)s'
      encoded_metagen = str(obj.metageneration)
    if self.include_etag:
      printstr += '  etag=%(etag)s'
      encoded_etag = obj.etag
    format_args = {
        'size': size_string,
        'timestamp': timestamp,
        'url': url_str,
        'metageneration': encoded_metagen,
        'etag': encoded_etag
    }
    text_util.ttyprint(printstr % format_args)
    return (num_objs, num_bytes)

  def RunCommand(self):
    """Command entry point for the ls command."""
    got_nomatch_errors = False
    got_bucket_nomatch_errors = False
    listing_style = ListingStyle.SHORT
    get_bucket_info = False
    self.recursion_requested = False
    self.all_versions = False
    self.include_etag = False
    self.human_readable = False
    self.list_subdir_contents = True
    if self.sub_opts:
      for o, a in self.sub_opts:
        if o == '-a':
          self.all_versions = True
        elif o == '-e':
          self.include_etag = True
        elif o == '-b':
          get_bucket_info = True
        elif o == '-h':
          self.human_readable = True
        elif o == '-l':
          listing_style = ListingStyle.LONG
        elif o == '-L':
          listing_style = ListingStyle.LONG_LONG
        elif o == '-p':
          # Project IDs are sent as header values when using gs and s3 XML APIs.
          InsistAscii(a, 'Invalid non-ASCII character found in project ID')
          self.project_id = a
        elif o == '-r' or o == '-R':
          self.recursion_requested = True
        elif o == '-d':
          self.list_subdir_contents = False

    if not self.args:
      # default to listing all gs buckets
      self.args = ['gs://']

    total_objs = 0
    total_bytes = 0

    def MaybePrintBucketHeader(blr):
      if len(self.args) > 1:
        text_util.ttyprint('%s:' % blr.url_string.decode('utf-8'))
    print_bucket_header = MaybePrintBucketHeader

    for url_str in self.args:
      storage_url = StorageUrlFromString(url_str)
      if storage_url.IsFileUrl():
        raise CommandException('Only cloud URLs are supported for %s'
                               % self.command_name)
      bucket_fields = None
      if (listing_style == ListingStyle.SHORT or
          listing_style == ListingStyle.LONG):
        bucket_fields = ['id']
      elif listing_style == ListingStyle.LONG_LONG:
        bucket_fields = ['acl',
                         'billing',
                         'cors',
                         'defaultObjectAcl',
                         'encryption',
                         'iamConfiguration',
                         'labels',
                         'location',
                         'logging',
                         'lifecycle',
                         'metageneration',
                         'retentionPolicy',
                         'defaultEventBasedHold',
                         'storageClass',
                         'timeCreated',
                         'updated',
                         'versioning',
                         'website']
      if storage_url.IsProvider():
        # Provider URL: use bucket wildcard to list buckets.
        for blr in self.WildcardIterator(
            '%s://*' % storage_url.scheme).IterBuckets(
                bucket_fields=bucket_fields):
          self._PrintBucketInfo(blr, listing_style)
      elif storage_url.IsBucket() and get_bucket_info:
        # ls -b bucket listing request: List info about bucket(s).
        total_buckets = 0
        for blr in self.WildcardIterator(url_str).IterBuckets(
            bucket_fields=bucket_fields):
          if not ContainsWildcard(url_str) and not blr.root_object:
            # Iterator does not make an HTTP call for non-wildcarded
            # listings with fields=='id'. Ensure the bucket exists by calling
            # GetBucket.
            self.gsutil_api.GetBucket(
                blr.storage_url.bucket_name,
                fields=['id'], provider=storage_url.scheme)
          self._PrintBucketInfo(blr, listing_style)
          total_buckets += 1
        if not ContainsWildcard(url_str) and not total_buckets:
          got_bucket_nomatch_errors = True
      else:
        # URL names a bucket, object, or object subdir ->
        # list matching object(s) / subdirs.
        def _PrintPrefixLong(blr):
          text_util.ttyprint('%-33s%s' % ('', blr.url_string.decode('utf-8')))

        if listing_style == ListingStyle.SHORT:
          # ls helper by default readies us for a short listing.
          listing_helper = LsHelper(
              self.WildcardIterator, self.logger,
              all_versions=self.all_versions,
              print_bucket_header_func=print_bucket_header,
              should_recurse=self.recursion_requested,
              list_subdir_contents=self.list_subdir_contents)
        elif listing_style == ListingStyle.LONG:
          bucket_listing_fields = ['name', 'timeCreated', 'updated', 'size']
          if self.all_versions:
            bucket_listing_fields.extend(['generation', 'metageneration'])
          if self.include_etag:
            bucket_listing_fields.append('etag')

          listing_helper = LsHelper(
              self.WildcardIterator, self.logger,
              print_object_func=self._PrintLongListing,
              print_dir_func=_PrintPrefixLong,
              print_bucket_header_func=print_bucket_header,
              all_versions=self.all_versions,
              should_recurse=self.recursion_requested,
              fields=bucket_listing_fields,
              list_subdir_contents=self.list_subdir_contents)

        elif listing_style == ListingStyle.LONG_LONG:
          # List all fields
          bucket_listing_fields = (UNENCRYPTED_FULL_LISTING_FIELDS +
                                   ENCRYPTED_FIELDS)
          listing_helper = LsHelper(
              self.WildcardIterator, self.logger,
              print_object_func=PrintFullInfoAboutObject,
              print_dir_func=_PrintPrefixLong,
              print_bucket_header_func=print_bucket_header,
              all_versions=self.all_versions,
              should_recurse=self.recursion_requested,
              fields=bucket_listing_fields,
              list_subdir_contents=self.list_subdir_contents)
        else:
          raise CommandException('Unknown listing style: %s' % listing_style)

        exp_dirs, exp_objs, exp_bytes = (
            listing_helper.ExpandUrlAndPrint(storage_url))
        if storage_url.IsObject() and exp_objs == 0 and exp_dirs == 0:
          got_nomatch_errors = True
        total_bytes += exp_bytes
        total_objs += exp_objs

    if total_objs and listing_style != ListingStyle.SHORT:
      text_util.ttyprint(('TOTAL: %d objects, %d bytes (%s)' %
             (total_objs, total_bytes, MakeHumanReadable(float(total_bytes)))))
    if got_nomatch_errors:
      raise CommandException('One or more URLs matched no objects.')
    if got_bucket_nomatch_errors:
      raise NotFoundException('One or more bucket URLs matched no buckets.')

    return 0<|MERGE_RESOLUTION|>--- conflicted
+++ resolved
@@ -403,10 +403,6 @@
     if 'bucket_policy_only_enabled' in fields:
       bucket_policy_only_enabled_line = ('\tBucket Policy Only enabled:\t'
                                          '{bucket_policy_only_enabled}\n')
-<<<<<<< HEAD
-
-=======
->>>>>>> bdb43eec
 
 
     text_util.ttyprint((('{bucket} :\n'
