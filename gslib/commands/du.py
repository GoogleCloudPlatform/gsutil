# -*- coding: utf-8 -*-
# Copyright 2013 Google Inc. All Rights Reserved.
#
# Licensed under the Apache License, Version 2.0 (the "License");
# you may not use this file except in compliance with the License.
# You may obtain a copy of the License at
#
#     http://www.apache.org/licenses/LICENSE-2.0
#
# Unless required by applicable law or agreed to in writing, software
# distributed under the License is distributed on an "AS IS" BASIS,
# WITHOUT WARRANTIES OR CONDITIONS OF ANY KIND, either express or implied.
# See the License for the specific language governing permissions and
# limitations under the License.
"""Implementation of Unix-like du command for cloud storage providers."""

from __future__ import absolute_import
from __future__ import print_function
from __future__ import division
from __future__ import unicode_literals

import sys

import six
from gslib.bucket_listing_ref import BucketListingObject
from gslib.command import Command
from gslib.command_argument import CommandArgument
from gslib.cs_api_map import ApiSelector
from gslib.exception import CommandException
from gslib.storage_url import ContainsWildcard
from gslib.storage_url import StorageUrlFromString
from gslib.utils import ls_helper
from gslib.utils.constants import NO_MAX
from gslib.utils.constants import S3_DELETE_MARKER_GUID
from gslib.utils.constants import UTF8
from gslib.utils.unit_util import MakeHumanReadable
from gslib.utils import text_util


_SYNOPSIS = """
  gsutil du url...
"""

_DETAILED_HELP_TEXT = ("""
<B>SYNOPSIS</B>
""" + _SYNOPSIS + """


<B>DESCRIPTION</B>
  The du command displays the amount of space (in bytes) being used by the
  objects in the file or object hierarchy under a given URL. The syntax emulates
  the Linux du command (which stands for disk usage). For example, the command:

  gsutil du -s gs://your-bucket/dir

  will report the total space used by all objects under gs://your-bucket/dir and
  any sub-directories.


<B>OPTIONS</B>
  -0          Ends each output line with a 0 byte rather than a newline. This
              can be useful to make the output more easily machine-readable.

  -a          Includes non-current object versions / generations in the listing
              (only useful with a versioning-enabled bucket). Also prints
              generation and metageneration for each listed object.

  -c          Includes a grand total at the end of the output.

  -e          A pattern to exclude from reporting. Example: -e "*.o" would
              exclude any object that ends in ".o". Can be specified multiple
              times.

  -h          Prints object sizes in human-readable format (e.g., 1 KiB,
              234 MiB, 2GiB, etc.)

  -s          Displays only the grand total for each argument.

  -X          Similar to -e, but excludes patterns from the given file. The
              patterns to exclude should be one per line.


<B>EXAMPLES</B>
  To list the size of all objects in a bucket:

    gsutil du gs://bucketname

  To list the size of all objects underneath a prefix:

    gsutil du gs://bucketname/prefix/*

  To print the total number of bytes in a bucket, in human-readable form:

    gsutil du -ch gs://bucketname

  To see a summary of the total bytes in the two given buckets:

    gsutil du -s gs://bucket1 gs://bucket2

  To list the size of all objects in a versioned bucket, including objects that
  are not the latest:

    gsutil du -a gs://bucketname

  To list all objects in a bucket, except objects that end in ".bak",
  with each object printed ending in a null byte:

    gsutil du -e "*.bak" -0 gs://bucketname

  To get a total of all buckets in a project with a grand total for an entire
  project:

      gsutil -o GSUtil:default_project_id=project-name du -shc
""")


class DuCommand(Command):
  """Implementation of gsutil du command."""

  # Command specification. See base class for documentation.
  command_spec = Command.CreateCommandSpec(
      'du',
      command_name_aliases=[],
      usage_synopsis=_SYNOPSIS,
      min_args=0,
      max_args=NO_MAX,
      supported_sub_args='0ace:hsX:',
      file_url_ok=False,
      provider_url_ok=True,
      urls_start_arg=0,
      gs_api_support=[ApiSelector.XML, ApiSelector.JSON],
      gs_default_api=ApiSelector.JSON,
      argparse_arguments=[
          CommandArgument.MakeZeroOrMoreCloudURLsArgument()
      ]
  )
  # Help specification. See help_provider.py for documentation.
  help_spec = Command.HelpSpec(
      help_name='du',
      help_name_aliases=[],
      help_type='command_help',
      help_one_line_summary='Display object size usage',
      help_text=_DETAILED_HELP_TEXT,
      subcommand_help_text={},
  )

  def _PrintSummaryLine(self, num_bytes, name):
    size_string = (MakeHumanReadable(num_bytes)
<<<<<<< HEAD
                   if self.human_readable else six.text_type(num_bytes))
    text_util.ttyprint('%(size)-11s  %(name)s' % {
        'size': size_string, 'name': name, 'ending':self.line_ending})
=======
                   if self.human_readable else str(num_bytes))
    sys.stdout.write('%(size)-11s  %(name)s%(ending)s' % {
        'size': size_string, 'name': name, 'ending': self.line_ending})
>>>>>>> feb23071

  def _PrintInfoAboutBucketListingRef(self, bucket_listing_ref):
    """Print listing info for given bucket_listing_ref.

    Args:
      bucket_listing_ref: BucketListing being listed.

    Returns:
      Tuple (number of objects, object size)

    Raises:
      Exception: if calling bug encountered.
    """
    obj = bucket_listing_ref.root_object
    url_str = bucket_listing_ref.url_string
    if (obj.metadata and S3_DELETE_MARKER_GUID in
        obj.metadata.additionalProperties):
      size_string = '0'
      num_bytes = 0
      num_objs = 0
      url_str += '<DeleteMarker>'
    else:
      size_string = (MakeHumanReadable(obj.size)
                     if self.human_readable else str(obj.size))
      num_bytes = obj.size
      num_objs = 1

    if not self.summary_only:
      sys.stdout.write('%(size)-11s  %(url)s%(ending)s' % {
          'size': size_string,
          'url': url_str.encode(UTF8),
          'ending': self.line_ending})

    return (num_objs, num_bytes)

  def RunCommand(self):
    """Command entry point for the du command."""
    self.line_ending = '\n'
    self.all_versions = False
    self.produce_total = False
    self.human_readable = False
    self.summary_only = False
    self.exclude_patterns = []
    if self.sub_opts:
      for o, a in self.sub_opts:
        if o == '-0':
          self.line_ending = '\0'
        elif o == '-a':
          self.all_versions = True
        elif o == '-c':
          self.produce_total = True
        elif o == '-e':
          self.exclude_patterns.append(a)
        elif o == '-h':
          self.human_readable = True
        elif o == '-s':
          self.summary_only = True
        elif o == '-X':
          if a == '-':
            f = sys.stdin
          else:
            f = open(a, 'rb')
          try:
            for line in f:
              line = line.strip().decode(UTF8)
              if line:
                self.exclude_patterns.append(line)
          finally:
            f.close()

    if not self.args:
      # Default to listing all gs buckets.
      self.args = ['gs://']

    total_bytes = 0
    got_nomatch_errors = False

    def _PrintObjectLong(blr):
      return self._PrintInfoAboutBucketListingRef(blr)

    def _PrintNothing(unused_blr=None):
      pass

    def _PrintDirectory(num_bytes, blr):
      if not self.summary_only:
        self._PrintSummaryLine(num_bytes, blr.url_string)

    for url_arg in self.args:
      top_level_storage_url = StorageUrlFromString(url_arg)
      if top_level_storage_url.IsFileUrl():
        raise CommandException('Only cloud URLs are supported for %s'
                               % self.command_name)
      bucket_listing_fields = ['size']

      listing_helper = ls_helper.LsHelper(
          self.WildcardIterator, self.logger,
          print_object_func=_PrintObjectLong, print_dir_func=_PrintNothing,
          print_dir_header_func=_PrintNothing,
          print_dir_summary_func=_PrintDirectory,
          print_newline_func=_PrintNothing, all_versions=self.all_versions,
          should_recurse=True, exclude_patterns=self.exclude_patterns,
          fields=bucket_listing_fields)

      # LsHelper expands to objects and prefixes, so perform a top-level
      # expansion first.
      if top_level_storage_url.IsProvider():
        # Provider URL: use bucket wildcard to iterate over all buckets.
        top_level_iter = self.WildcardIterator(
            '%s://*' % top_level_storage_url.scheme).IterBuckets(
                bucket_fields=['id'])
      elif top_level_storage_url.IsBucket():
        top_level_iter = self.WildcardIterator(
            '%s://%s' % (top_level_storage_url.scheme,
                         top_level_storage_url.bucket_name)).IterBuckets(
                             bucket_fields=['id'])
      else:
        top_level_iter = [BucketListingObject(top_level_storage_url)]

      for blr in top_level_iter:
        storage_url = blr.storage_url
        if storage_url.IsBucket() and self.summary_only:
          storage_url = StorageUrlFromString(
              storage_url.CreatePrefixUrl(wildcard_suffix='**'))
        _, exp_objs, exp_bytes = listing_helper.ExpandUrlAndPrint(storage_url)
        if (storage_url.IsObject() and exp_objs == 0 and
            ContainsWildcard(url_arg) and not self.exclude_patterns):
          got_nomatch_errors = True
        total_bytes += exp_bytes

        if self.summary_only:
          self._PrintSummaryLine(exp_bytes,
                                 blr.url_string.rstrip('/'))

    if self.produce_total:
      self._PrintSummaryLine(total_bytes, 'total')

    if got_nomatch_errors:
      raise CommandException('One or more URLs matched no objects.')

    return 0<|MERGE_RESOLUTION|>--- conflicted
+++ resolved
@@ -146,15 +146,9 @@
 
   def _PrintSummaryLine(self, num_bytes, name):
     size_string = (MakeHumanReadable(num_bytes)
-<<<<<<< HEAD
-                   if self.human_readable else six.text_type(num_bytes))
-    text_util.ttyprint('%(size)-11s  %(name)s' % {
-        'size': size_string, 'name': name, 'ending':self.line_ending})
-=======
                    if self.human_readable else str(num_bytes))
     sys.stdout.write('%(size)-11s  %(name)s%(ending)s' % {
         'size': size_string, 'name': name, 'ending': self.line_ending})
->>>>>>> feb23071
 
   def _PrintInfoAboutBucketListingRef(self, bucket_listing_ref):
     """Print listing info for given bucket_listing_ref.
