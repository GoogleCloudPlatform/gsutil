# -*- coding: utf-8 -*-
# Copyright 2014 Google Inc. All Rights Reserved.
#
# Licensed under the Apache License, Version 2.0 (the "License");
# you may not use this file except in compliance with the License.
# You may obtain a copy of the License at
#
#     http://www.apache.org/licenses/LICENSE-2.0
#
# Unless required by applicable law or agreed to in writing, software
# distributed under the License is distributed on an "AS IS" BASIS,
# WITHOUT WARRANTIES OR CONDITIONS OF ANY KIND, either express or implied.
# See the License for the specific language governing permissions and
# limitations under the License.
"""Implementation of Url Signing workflow.

see: https://cloud.google.com/storage/docs/access-control#Signed-URLs)
"""

from __future__ import absolute_import
from __future__ import print_function
from __future__ import division
from __future__ import unicode_literals

import base64
import calendar
from datetime import datetime
from datetime import timedelta
import getpass
import hashlib
import json
import re
import sys

import six
from six.moves import urllib
from apitools.base.py.exceptions import HttpError
from apitools.base.py.http_wrapper import MakeRequest
from apitools.base.py.http_wrapper import Request

from boto import config

from gslib.cloud_api import AccessDeniedException
from gslib.command import Command
from gslib.command_argument import CommandArgument
from gslib.cs_api_map import ApiSelector
from gslib.exception import CommandException
from gslib.storage_url import ContainsWildcard
from gslib.storage_url import StorageUrlFromString
from gslib.utils.boto_util import GetNewHttp
from gslib.utils.constants import NO_MAX
from gslib.utils.constants import UTF8

try:
  # Check for openssl.
  # pylint: disable=C6204
  from OpenSSL.crypto import FILETYPE_PEM
  from OpenSSL.crypto import load_pkcs12
  from OpenSSL.crypto import load_privatekey
  from OpenSSL.crypto import sign
  HAVE_OPENSSL = True
except ImportError:
  load_privatekey = None
  load_pkcs12 = None
  sign = None
  HAVE_OPENSSL = False
  FILETYPE_PEM = None

_AUTO_DETECT_REGION = 'auto'
_SIGNING_ALGO = 'GOOG4-RSA-SHA256'
_UNSIGNED_PAYLOAD = 'UNSIGNED-PAYLOAD'
_CANONICAL_REQUEST_FORMAT = ('{method}\n{resource}\n{query_string}\n{headers}'
                             '\n{signed_headers}\n{hashed_payload}')
_STRING_TO_SIGN_FORMAT = ('{signing_algo}\n{request_time}\n{credential_scope}'
                          '\n{hashed_request}')
_SIGNED_URL_FORMAT = ('https://{host}/{path}?x-goog-signature={sig}&'
                      '{query_string}')
_MAX_EXPIRATION_TIME = timedelta(days=7)

_SYNOPSIS = """
  gsutil signurl [-c <content_type>] [-d <duration>] [-m <http_method>] \\
      [-p <password>] [-r <region>] keystore-file url...
"""

_DETAILED_HELP_TEXT = ("""
<B>SYNOPSIS</B>
""" + _SYNOPSIS + """


<B>DESCRIPTION</B>
  The signurl command will generate a signed URL that embeds authentication data
  so the URL can be used by someone who does not have a Google account. Please
  see the `Signed URLs documentation
  <https://cloud.google.com/storage/docs/access-control/signed-urls>`_ for
  background about signed URLs.

  Multiple gs:// urls may be provided and may contain wildcards. A signed url
  will be produced for each provided url, authorized
  for the specified HTTP method and valid for the given duration.

  Note: Unlike the gsutil ls command, the signurl command does not support
  operations on sub-directories. For example, if you run the command:

    gsutil signurl <private-key-file> gs://some-bucket/some-object/

  The signurl command uses the private key for a service account (the
  '<private-key-file>' argument) to generate the cryptographic
  signature for the generated URL. The private key file must be in PKCS12
  or JSON format. If the private key is encrypted the signed url command will
  prompt for the passphrase used to protect the private key file
  (default 'notasecret'). For more information regarding generating a private
  key for use with the signurl command please see the `Authentication
  documentation.
  <https://cloud.google.com/storage/docs/authentication#generating-a-private-key>`_

  gsutil will look up information about the object "some-object/" (with a
  trailing slash) inside bucket "some-bucket", as opposed to operating on
  objects nested under gs://some-bucket/some-object. Unless you actually
  have an object with that name, the operation will fail.

<B>OPTIONS</B>
  -m           Specifies the HTTP method to be authorized for use
               with the signed url, default is GET. You may also specify
               RESUMABLE to create a signed resumable upload start URL. When
               using a signed URL to start a resumable upload session, you will
               need to specify the 'x-goog-resumable:start' header in the
               request or else signature validation will fail.

  -d           Specifies the duration that the signed url should be valid
               for, default duration is 1 hour.

               Times may be specified with no suffix (default hours), or
               with s = seconds, m = minutes, h = hours, d = days.

               This option may be specified multiple times, in which case
               the duration the link remains valid is the sum of all the
               duration options.

               The max duration allowed is 7d.

  -c           Specifies the content type for which the signed url is
               valid for.

  -p           Specify the keystore password instead of prompting.

  -r <region>  Specifies the `region
               <https://cloud.google.com/storage/docs/locations>`_ in
               which the resources for which you are creating signed URLs are
               stored.

               Default value is 'auto' which will cause gsutil to fetch the
               region for the resource. When auto-detecting the region, the
               current gsutil user's credentials, not the credentials from the
               private-key-file, are used to fetch the bucket's metadata.

               This option must be specified and not 'auto' when generating a
               signed URL to create a bucket.

<B>USAGE</B>
  Create a signed url for downloading an object valid for 10 minutes:

    gsutil signurl -d 10m <private-key-file> gs://<bucket>/<object>

  Create a signed url, valid for one hour, for uploading a plain text
  file via HTTP PUT:

    gsutil signurl -m PUT -d 1h -c text/plain <private-key-file> \\
        gs://<bucket>/<obj>

  To construct a signed URL that allows anyone in possession of
  the URL to PUT to the specified bucket for one day, creating
  an object of Content-Type image/jpg, run:

    gsutil signurl -m PUT -d 1d -c image/jpg <private-key-file> \\
        gs://<bucket>/<obj>

  To construct a signed URL that allows anyone in possession of
  the URL to POST a resumable upload to the specified bucket for one day,
  creating an object of Content-Type image/jpg, run:

    gsutil signurl -m RESUMABLE -d 1d -c image/jpg <private-key-file> \\
        gs://bucket/<obj>
""")


def _NowUTC():
  """Returns the current utc time as a datetime object."""
  return datetime.utcnow()


def _DurationToTimeDelta(duration):
  r"""Parses the given duration and returns an equivalent timedelta."""

  match = re.match(r'^(\d+)([dDhHmMsS])?$', duration)
  if not match:
    raise CommandException('Unable to parse duration string')

  duration, modifier = match.groups('h')
  duration = int(duration)
  modifier = modifier.lower()

  if modifier == 'd':
    ret = timedelta(days=duration)
  elif modifier == 'h':
    ret = timedelta(hours=duration)
  elif modifier == 'm':
    ret = timedelta(minutes=duration)
  elif modifier == 's':
    ret = timedelta(seconds=duration)

  return ret


def _GenSignedUrl(key, client_id, method, duration,
                  gcs_path, logger, region,
                  content_type=None, string_to_sign_debug=False):
  """Construct a string to sign with the provided key.

  Args:
    key: The private key to use for signing the URL.
    client_id: Client ID signing this URL.
    method: The HTTP method to be used with the signed URL.
    duration: timedelta for which the constructed signed URL should be valid.
    gcs_path: String path to the bucket of object for signing, in the form
        'bucket' or 'bucket/object'.
    logger: logging.Logger for warning and debug output.
    region: Geographic region in which the requested resource resides.
    content_type: Optional Content-Type for the signed URL. HTTP requests using
        the URL must match this Content-Type.
    string_to_sign_debug: If true AND logger is enabled for debug level,
        print string to sign to debug. Used to differentiate user's
        signed URL from the probing permissions-check signed URL.

  Returns:
    The complete url (string).
  """
  signing_time = _NowUTC()

  gs_host = config.get('Credentials', 'gs_host', 'storage.googleapis.com')
  signed_headers = {'host': gs_host}

  if method == 'RESUMABLE':
    method = 'POST'
    signed_headers['x-goog-resumable'] = 'start'
    if not content_type:
      logger.warn('Warning: no Content-Type header was specified with the -c '
                  'flag, so uploads to the resulting Signed URL must not '
                  'specify a Content-Type.')

  if content_type:
    signed_headers['content-type'] = content_type

  canonical_day = signing_time.strftime('%Y%m%d')
  canonical_time = signing_time.strftime('%Y%m%dT%H%M%SZ')
  canonical_scope = '{date}/{region}/storage/goog4_request'.format(
      date=canonical_day, region=region)

  signed_query_params = {}
  signed_query_params['x-goog-algorithm'] = _SIGNING_ALGO
  signed_query_params['x-goog-credential'] = client_id + '/' + canonical_scope
  signed_query_params['x-goog-date'] = canonical_time
  signed_query_params['x-goog-signedheaders'] = ';'.join(
      sorted(signed_headers.keys()))
  signed_query_params['x-goog-expires'] = '%d' % duration.total_seconds()

  canonical_resource = '/{}'.format(gcs_path)
  canonical_query_string = '&'.join(
      ['{}={}'.format(param, urllib.parse.quote_plus(signed_query_params[param]))
       for param in sorted(signed_query_params.keys())])
  canonical_headers = '\n'.join(
      ['{}:{}'.format(header.lower(), signed_headers[header])
       for header in sorted(signed_headers.keys())]) + '\n'
  canonical_signed_headers = ';'.join(sorted(signed_headers.keys()))

  canonical_request = _CANONICAL_REQUEST_FORMAT.format(
      method=method, resource=canonical_resource,
      query_string=canonical_query_string, headers=canonical_headers,
      signed_headers=canonical_signed_headers, hashed_payload=_UNSIGNED_PAYLOAD)

  if six.PY3:
    canonical_request = canonical_request.encode()

  canonical_request_hasher = hashlib.sha256()
  canonical_request_hasher.update(canonical_request)
  hashed_canonical_request = base64.b16encode(
      canonical_request_hasher.digest()).lower()

  string_to_sign = _STRING_TO_SIGN_FORMAT.format(
      signing_algo=_SIGNING_ALGO, request_time=canonical_time,
      credential_scope=canonical_scope, hashed_request=hashed_canonical_request)

  if string_to_sign_debug and logger:
    logger.debug('Canonical request (ignore opening/closing brackets): [[[%s]]]'
                 % canonical_request)
    logger.debug('String to sign (ignore opening/closing brackets): [[[%s]]]'
                 % string_to_sign)

<<<<<<< HEAD
  if six.PY2:
    encoding = b'RSA-SHA256'
  else:
    # Your IDE may complain about this due to a bad docstring in pyOpenSsl:
    # https://github.com/pyca/pyopenssl/issues/741
    encoding = 'RSA-SHA256'

  signature = base64.b16encode(
      sign(key, string_to_sign, encoding)).lower()
=======
  signature = base64.b16encode(
      sign(key, string_to_sign, b'RSA-SHA256')).lower()
>>>>>>> bdb43eec

  final_url = _SIGNED_URL_FORMAT.format(
      host=gs_host, path=gcs_path, sig=signature,
      query_string=canonical_query_string)

  return final_url


def _ReadKeystore(ks_contents, passwd):
  ks = load_pkcs12(ks_contents, passwd)
  client_email = (ks.get_certificate()
                  .get_subject()
                  .CN.replace('.apps.googleusercontent.com',
                              '@developer.gserviceaccount.com'))

  return ks.get_privatekey(), client_email


def _ReadJSONKeystore(ks_contents, passwd=None):
  """Read the client email and private key from a JSON keystore.

  Assumes this keystore was downloaded from the Cloud Platform Console.
  By default, JSON keystore private keys from the Cloud Platform Console
  aren't encrypted so the passwd is optional as load_privatekey will
  prompt for the PEM passphrase if the key is encrypted.

  Arguments:
    ks_contents: JSON formatted string representing the keystore contents. Must
                 be a valid JSON string and contain the fields 'private_key'
                 and 'client_email'.
    passwd: Passphrase for encrypted private keys.

  Returns:
    key: Parsed private key from the keystore.
    client_email: The email address for the service account.

  Raises:
    ValueError: If unable to parse ks_contents or keystore is missing
                required fields.
  """
  ks = json.loads(ks_contents)

  if 'client_email' not in ks or 'private_key' not in ks:
    raise ValueError('JSON keystore doesn\'t contain required fields')

  client_email = ks['client_email']
  if passwd:
    key = load_privatekey(FILETYPE_PEM, ks['private_key'], passwd)
  else:
    key = load_privatekey(FILETYPE_PEM, ks['private_key'])

  return key, client_email


class UrlSignCommand(Command):
  """Implementation of gsutil url_sign command."""

  # Command specification. See base class for documentation.
  command_spec = Command.CreateCommandSpec(
      'signurl',
      command_name_aliases=['signedurl', 'queryauth'],
      usage_synopsis=_SYNOPSIS,
      min_args=2,
      max_args=NO_MAX,
      supported_sub_args='m:d:c:p:r:',
      file_url_ok=False,
      provider_url_ok=False,
      urls_start_arg=1,
      gs_api_support=[ApiSelector.XML, ApiSelector.JSON],
      gs_default_api=ApiSelector.JSON,
      argparse_arguments=[
          CommandArgument.MakeNFileURLsArgument(1),
          CommandArgument.MakeZeroOrMoreCloudURLsArgument()
      ]
  )
  # Help specification. See help_provider.py for documentation.
  help_spec = Command.HelpSpec(
      help_name='signurl',
      help_name_aliases=['signedurl', 'queryauth'],
      help_type='command_help',
      help_one_line_summary='Create a signed url',
      help_text=_DETAILED_HELP_TEXT,
      subcommand_help_text={},
  )

  def _ParseAndCheckSubOpts(self):
    # Default argument values
    delta = None
    method = 'GET'
    content_type = ''
    passwd = None
    region = _AUTO_DETECT_REGION

    for o, v in self.sub_opts:
      # TODO(PY3-ONLY): Delete this if block.
      if six.PY2:
        v = v.decode(sys.stdin.encoding or UTF8)
      if o == '-d':
        if delta is not None:
          delta += _DurationToTimeDelta(v)
        else:
          delta = _DurationToTimeDelta(v)
      elif o == '-m':
        method = v
      elif o == '-c':
        content_type = v
      elif o == '-p':
        passwd = v
      elif o == '-r':
        region = v
      else:
        self.RaiseInvalidArgumentException()

    if delta is None:
      delta = timedelta(hours=1)
    else:
      if delta > _MAX_EXPIRATION_TIME:
        raise CommandException('Max valid duration allowed is '
                               '%s' % _MAX_EXPIRATION_TIME)

    if method not in ['GET', 'PUT', 'DELETE', 'HEAD', 'RESUMABLE']:
      raise CommandException('HTTP method must be one of'
                             '[GET|HEAD|PUT|DELETE|RESUMABLE]')

    return method, delta, content_type, passwd, region

  def _ProbeObjectAccessWithClient(self, key, client_email, gcs_path, logger,
                                   region):
    """Performs a head request against a signed url to check for read access."""

    # Choose a reasonable time in the future; if the user's system clock is
    # 60 or more seconds behind the server's this will generate an error.
    signed_url = _GenSignedUrl(key, client_email, 'HEAD', timedelta(seconds=60),
                               gcs_path, logger, region)

    try:
      h = GetNewHttp()
      req = Request(signed_url, 'HEAD')
      response = MakeRequest(h, req)

      if response.status_code not in [200, 403, 404]:
        raise HttpError.FromResponse(response)

      return response.status_code
    except HttpError as http_error:
      if http_error.has_attr('response'):
        error_response = http_error.response
        error_string = ('Unexpected HTTP response code %s while querying '
                        'object readability. Is your system clock accurate?'
                        % error_response.status_code)
        if error_response.content:
          error_string += ' Content: %s' % error_response.content
      else:
        error_string = ('Expected an HTTP response code of '
                        '200 while querying object readability, but received '
                        'an error: %s' % http_error)
      raise CommandException(error_string)

  def _EnumerateStorageUrls(self, in_urls):
    ret = []

    for url_str in in_urls:
      if ContainsWildcard(url_str):
        ret.extend([blr.storage_url for blr in self.WildcardIterator(url_str)])
      else:
        ret.append(StorageUrlFromString(url_str))

    return ret

  def RunCommand(self):
    """Command entry point for signurl command."""
    if not HAVE_OPENSSL:
      raise CommandException(
          'The signurl command requires the pyopenssl library (try pip '
          'install pyopenssl or easy_install pyopenssl)')

    method, delta, content_type, passwd, region = self._ParseAndCheckSubOpts()
    storage_urls = self._EnumerateStorageUrls(self.args[1:])
    region_cache = {}

    key = None
    client_email = None
    try:
      key, client_email = _ReadJSONKeystore(open(self.args[0], 'rb').read(),
                                            passwd)
    except ValueError:
      # Ignore and try parsing as a pkcs12.
      if not passwd:
        passwd = getpass.getpass('Keystore password:')
      try:
        key, client_email = _ReadKeystore(
            open(self.args[0], 'rb').read(), passwd)
      except ValueError:
        raise CommandException('Unable to parse private key from {0}'.format(
            self.args[0]))

    print('URL\tHTTP Method\tExpiration\tSigned URL')
    for url in storage_urls:
      if url.scheme != 'gs':
        raise CommandException('Can only create signed urls from gs:// urls')
      if url.IsBucket():
        if region == _AUTO_DETECT_REGION:
          raise CommandException('Generating signed URLs for creating buckets'
                                 ' requires a region be specified via the -r '
                                 'option. Run `gsutil help signurl` for more '
                                 'information about the \'-r\' option.')
        gcs_path = url.bucket_name
        if method == 'RESUMABLE':
          raise CommandException('Resumable signed URLs require an object '
                                 'name.')
      else:
        # Need to url encode the object name as Google Cloud Storage does when
        # computing the string to sign when checking the signature.
        gcs_path = '{0}/{1}'.format(url.bucket_name,
                                    urllib.parse.quote(url.object_name.encode(UTF8)))

      if region == _AUTO_DETECT_REGION:
        if url.bucket_name in region_cache:
          bucket_region = region_cache[url.bucket_name]
        else:
          try:
            _, bucket = self.GetSingleBucketUrlFromArg(
                'gs://{}'.format(url.bucket_name), bucket_fields=['location'])
          except Exception as e:
            raise CommandException(
                '{}: Failed to auto-detect location for bucket \'{}\'. Please '
                'ensure you have storage.buckets.get permission on the bucket '
                'or specify the bucket\'s location using the \'-r\' option.'
                .format(e.__class__.__name__, url.bucket_name))
          bucket_region = bucket.location.lower()
          region_cache[url.bucket_name] = bucket_region
      else:
        bucket_region = region
      final_url = _GenSignedUrl(key, client_email,
                                method, delta, gcs_path, self.logger,
                                bucket_region, content_type,
                                string_to_sign_debug=True)

      expiration = calendar.timegm((datetime.utcnow() + delta).utctimetuple())
      expiration_dt = datetime.fromtimestamp(expiration)

      time_str = expiration_dt.strftime('%Y-%m-%d %H:%M:%S')
      # TODO(PY3-ONLY): Delete this if block.
      if six.PY2:
        time_str = time_str.decode(UTF8)

      url_info_str = '{0}\t{1}\t{2}\t{3}'.format(
          url.url_string, method, time_str, final_url)

      # TODO(PY3-ONLY): Delete this if block.
      if six.PY2:
        url_info_str = url_info_str.encode(UTF8)

      print(url_info_str)

      response_code = self._ProbeObjectAccessWithClient(
          key, client_email, gcs_path, self.logger, bucket_region)

      if response_code == 404:
        if url.IsBucket() and method != 'PUT':
          raise CommandException(
              'Bucket {0} does not exist. Please create a bucket with '
              'that name before a creating signed URL to access it.'
              .format(url))
        else:
          if method != 'PUT' and method != 'RESUMABLE':
            raise CommandException(
                'Object {0} does not exist. Please create/upload an object '
                'with that name before a creating signed URL to access it.'
                .format(url))
      elif response_code == 403:
        self.logger.warn(
            '%s does not have permissions on %s, using this link will likely '
            'result in a 403 error until at least READ permissions are granted',
            client_email, url)

    return 0<|MERGE_RESOLUTION|>--- conflicted
+++ resolved
@@ -295,7 +295,6 @@
     logger.debug('String to sign (ignore opening/closing brackets): [[[%s]]]'
                  % string_to_sign)
 
-<<<<<<< HEAD
   if six.PY2:
     encoding = b'RSA-SHA256'
   else:
@@ -305,10 +304,6 @@
 
   signature = base64.b16encode(
       sign(key, string_to_sign, encoding)).lower()
-=======
-  signature = base64.b16encode(
-      sign(key, string_to_sign, b'RSA-SHA256')).lower()
->>>>>>> bdb43eec
 
   final_url = _SIGNED_URL_FORMAT.format(
       host=gs_host, path=gcs_path, sig=signature,
