# -*- coding: utf-8 -*-
# Copyright 2011 Google Inc. All Rights Reserved.
#
# Licensed under the Apache License, Version 2.0 (the "License");
# you may not use this file except in compliance with the License.
# You may obtain a copy of the License at
#
#     http://www.apache.org/licenses/LICENSE-2.0
#
# Unless required by applicable law or agreed to in writing, software
# distributed under the License is distributed on an "AS IS" BASIS,
# WITHOUT WARRANTIES OR CONDITIONS OF ANY KIND, either express or implied.
# See the License for the specific language governing permissions and
# limitations under the License.
"""Implementation of mb command for creating cloud storage buckets."""

from __future__ import absolute_import
from __future__ import print_function
from __future__ import division
from __future__ import unicode_literals

import re
import textwrap

from gslib.cloud_api import BadRequestException
from gslib.command import Command
from gslib.command_argument import CommandArgument
from gslib.commands.rpo import VALID_RPO_VALUES
from gslib.commands.rpo import VALID_RPO_VALUES_STRING
from gslib.cs_api_map import ApiSelector
from gslib.exception import CommandException
from gslib.exception import InvalidUrlError
from gslib.storage_url import StorageUrlFromString
from gslib.third_party.storage_apitools import storage_v1_messages as apitools_messages
from gslib.utils.constants import NO_MAX
from gslib.utils.retention_util import RetentionInSeconds
from gslib.utils.text_util import InsistAscii
from gslib.utils.text_util import InsistOnOrOff
from gslib.utils.text_util import NormalizeStorageClass

_SYNOPSIS = """
<<<<<<< HEAD
  gsutil mb [-b (on|off)] [-c <class>] [-l <location>] [-p <proj_id>]
            [--retention <time>] [--pap <setting>]
            [--placement <region1>,<region2>]
=======
  gsutil mb [-b (on|off)] [-c <class>] [-l <location>] [-p <project>]
            [--retention <time>] [--pap <setting>]
>>>>>>> 564a2c50
            [--rpo {}] gs://<bucket_name>...
""".format(VALID_RPO_VALUES_STRING)

_DETAILED_HELP_TEXT = ("""
<B>SYNOPSIS</B>
""" + _SYNOPSIS + """


<B>DESCRIPTION</B>
  Create one or more new buckets. Google Cloud Storage has a single namespace,
  so you are not allowed to create a bucket with a name already in use by
  another user. You can, however, carve out parts of the bucket name space
  corresponding to your company's domain name (see "gsutil help naming").

  If you don't specify a project ID or project number using the -p option, the
  buckets are created using the default project ID specified in your `gsutil
  configuration file <https://cloud.google.com/storage/docs/boto-gsutil>`_.

<<<<<<< HEAD
  The -c and -l options specify the storage class and location, respectively,
  for the bucket. Once a bucket is created in a given location and with a
  given storage class, it cannot be moved to a different location, and the
  storage class cannot be changed. Instead, you would need to create a new
  bucket and move the data over and then delete the original bucket.

  The --retention option specifies the retention period for the bucket. For more
  details about retention policy see "gsutil help retention".

  The -b option specifies the uniform bucket-level access setting of the bucket.
  ACLs assigned to objects are not evaluated in buckets with uniform bucket-
  level access enabled. Consequently, only IAM policies grant access to objects
  in these buckets.

  The --pap option specifies the public access prevention setting of the bucket.
  When enforced, objects in this bucket cannot be made publicly accessible.
  
  The --rpo option specifies the `replication setting
  <https://cloud.google.com/storage/docs/turbo-replication>`_ of
=======
  The -l option specifies the location for the buckets. Once a bucket is created
  in a given location, it cannot be moved to a different location. Instead, you
  need to create a new bucket, move the data over, and then delete the original
>>>>>>> 564a2c50
  bucket.

<B>BUCKET STORAGE CLASSES</B>
  You can specify one of the `storage classes
  <https://cloud.google.com/storage/docs/storage-classes>`_ for a bucket
  with the -c option.

  Example:

    gsutil mb -c nearline gs://some-bucket

  See online documentation for
  `pricing <https://cloud.google.com/storage/pricing>`_ and
  `SLA <https://cloud.google.com/storage/sla>`_ details.

  If you don't specify a -c option, the bucket is created with the
  default storage class Standard Storage.

<B>BUCKET LOCATIONS</B>
  You can specify one of the `available locations
  <https://cloud.google.com/storage/docs/locations>`_ for a bucket
  with the -l option.

  Examples:

    gsutil mb -l asia gs://some-bucket

    gsutil mb -c standard -l us-east1 gs://some-bucket

  If you don't specify a -l option, the bucket is created in the default
  location (US).

<B>Retention Policy</B>
  You can specify retention period in one of the following formats:

  --retention <number>s
      Specifies retention period of <number> seconds for objects in this bucket.

  --retention <number>d
      Specifies retention period of <number> days for objects in this bucket.

  --retention <number>m
      Specifies retention period of <number> months for objects in this bucket.

  --retention <number>y
      Specifies retention period of <number> years for objects in this bucket.

  Examples:

    gsutil mb --retention 1y gs://some-bucket

    gsutil mb --retention 36m gs://some-bucket

  If you don't specify a --retention option, the bucket is created with no
  retention policy.

<B>OPTIONS</B>
  -b <on|off>            Specifies the uniform bucket-level access setting.
                         When "on", ACLs assigned to objects in the bucket are
                         not evaluated. Consequently, only IAM policies grant
                         access to objects in these buckets. Default is "off".

  -c class               Specifies the default storage class.
                         Default is "Standard".

  -l location            Can be any supported location. See
                         https://cloud.google.com/storage/docs/locations
                         for a discussion of this distinction. Default is US.
                         Locations are case insensitive.

  -p project             Specifies the project ID or project number to create
                         the bucket under.

  -s class               Same as -c.

  --retention time       Specifies the retention policy. Default is no retention
                         policy. This can only be set on gs:// buckets and
                         requires using the JSON API. For more details about
                         retention policy see "gsutil help retention"

  --pap setting          Specifies the public access prevention setting. Valid
                         values are "enforced" or "unspecified". When
                         "enforced", objects in this bucket cannot be made
                         publicly accessible. Default is "unspecified".

  --rpo setting          Specifies the `replication setting <https://cloud.google.com/storage/docs/turbo-replication>`_.
                         This flag is not valid for single-region buckets,
                         and multi-region buckets only accept a value of
                         DEFAULT. Valid values for dual region buckets
                         are {rpo_values}. If unspecified, DEFAULT is applied
                         for dual-region and multi-region buckets.

<<<<<<< HEAD
  --placement reg1,reg2  Two regions that form the cutom dual region.
                         Only regions within the same continent are or will ever
                         be valid. Invalid location pairs (such as
                         mixed-continent, or with unsupported regions)
                         will return an error.

  --rpo setting          Specifies the replication setting.
                         Valid values are {rpo}. If unspecified,
                         the DEFAULT setting is applied for dual-region and
                         multi-region buckets and
                         None for single-region buckets.

""".format(rpo=VALID_RPO_VALUES_STRING))
=======
""".format(rpo_values=VALID_RPO_VALUES_STRING))
>>>>>>> 564a2c50

# Regex to disallow buckets violating charset or not [3..255] chars total.
BUCKET_NAME_RE = re.compile(r'^[a-zA-Z0-9][a-zA-Z0-9\._-]{1,253}[a-zA-Z0-9]$')
# Regex to disallow buckets with individual DNS labels longer than 63.
TOO_LONG_DNS_NAME_COMP = re.compile(r'[-_a-z0-9]{64}')

IamConfigurationValue = apitools_messages.Bucket.IamConfigurationValue
BucketPolicyOnlyValue = IamConfigurationValue.BucketPolicyOnlyValue


class MbCommand(Command):
  """Implementation of gsutil mb command."""

  # Command specification. See base class for documentation.
  command_spec = Command.CreateCommandSpec(
      'mb',
      command_name_aliases=['makebucket', 'createbucket', 'md', 'mkdir'],
      usage_synopsis=_SYNOPSIS,
      min_args=1,
      max_args=NO_MAX,
      supported_sub_args='b:c:l:p:s:',
<<<<<<< HEAD
      supported_private_args=['retention=', 'pap=', 'placement=', 'rpo='],
=======
      supported_private_args=['retention=', 'pap=', 'rpo='],
>>>>>>> 564a2c50
      file_url_ok=False,
      provider_url_ok=False,
      urls_start_arg=0,
      gs_api_support=[ApiSelector.XML, ApiSelector.JSON],
      gs_default_api=ApiSelector.JSON,
      argparse_arguments=[
          CommandArgument.MakeZeroOrMoreCloudBucketURLsArgument()
      ],
  )
  # Help specification. See help_provider.py for documentation.
  help_spec = Command.HelpSpec(
      help_name='mb',
      help_name_aliases=[
          'createbucket',
          'makebucket',
          'md',
          'mkdir',
          'location',
          'dra',
          'dras',
          'reduced_availability',
          'durable_reduced_availability',
          'rr',
          'reduced_redundancy',
          'standard',
          'storage class',
          'nearline',
          'nl',
      ],
      help_type='command_help',
      help_one_line_summary='Make buckets',
      help_text=_DETAILED_HELP_TEXT,
      subcommand_help_text={},
  )

  def RunCommand(self):
    """Command entry point for the mb command."""
    bucket_policy_only = None
    location = None
    storage_class = None
    seconds = None
    public_access_prevention = None
    rpo = None
<<<<<<< HEAD
    placements = None
=======
>>>>>>> 564a2c50
    if self.sub_opts:
      for o, a in self.sub_opts:
        if o == '-l':
          location = a
        elif o == '-p':
          # Project IDs are sent as header values when using gs and s3 XML APIs.
          InsistAscii(a, 'Invalid non-ASCII character found in project ID')
          self.project_id = a
        elif o == '-c' or o == '-s':
          storage_class = NormalizeStorageClass(a)
        elif o == '--retention':
          seconds = RetentionInSeconds(a)
        elif o == '--rpo':
<<<<<<< HEAD
          rpo = a.strip().upper()
=======
          rpo = a.strip()
>>>>>>> 564a2c50
          if rpo not in VALID_RPO_VALUES:
            raise CommandException(
                'Invalid value for --rpo. Must be one of: {},'
                ' provided: {}'.format(VALID_RPO_VALUES_STRING, a))
        elif o == '-b':
          if self.gsutil_api.GetApiSelector('gs') != ApiSelector.JSON:
            raise CommandException('The -b <on|off> option '
                                   'can only be used with the JSON API')
          InsistOnOrOff(a, 'Only on and off values allowed for -b option')
          bucket_policy_only = (a == 'on')
        elif o == '--pap':
          public_access_prevention = a
        elif o == '--placement':
          placements = a.split(',')
          if len(placements) > 2:
            raise CommandException(
                'More than two regions specified: {}'.format(a))

    bucket_metadata = apitools_messages.Bucket(location=location,
                                               storageClass=storage_class,
                                               rpo=rpo)
    if bucket_policy_only or public_access_prevention:
      bucket_metadata.iamConfiguration = IamConfigurationValue()
      iam_config = bucket_metadata.iamConfiguration
      if bucket_policy_only:
        iam_config.bucketPolicyOnly = BucketPolicyOnlyValue()
        iam_config.bucketPolicyOnly.enabled = bucket_policy_only
      if public_access_prevention:
        iam_config.publicAccessPrevention = public_access_prevention

    if placements:
      placement_config = apitools_messages.Bucket.CustomPlacementConfigValue()
      placement_config.dataLocations = placements
      bucket_metadata.customPlacementConfig = placement_config

    for bucket_url_str in self.args:
      bucket_url = StorageUrlFromString(bucket_url_str)
      if seconds is not None:
        if bucket_url.scheme != 'gs':
          raise CommandException('Retention policy can only be specified for '
                                 'GCS buckets.')
        retention_policy = (apitools_messages.Bucket.RetentionPolicyValue(
            retentionPeriod=seconds))
        bucket_metadata.retentionPolicy = retention_policy

      if public_access_prevention and self.gsutil_api.GetApiSelector(
          bucket_url.scheme) != ApiSelector.JSON:
        raise CommandException(
            'The --pap option can only be used for GCS Buckets with the JSON API'
        )
      if not bucket_url.IsBucket():
        raise CommandException('The mb command requires a URL that specifies a '
                               'bucket.\n"%s" is not valid.' % bucket_url)
      if (not BUCKET_NAME_RE.match(bucket_url.bucket_name) or
          TOO_LONG_DNS_NAME_COMP.search(bucket_url.bucket_name)):
        raise InvalidUrlError('Invalid bucket name in URL "%s"' %
                              bucket_url.bucket_name)

      self.logger.info('Creating %s...', bucket_url)
      # Pass storage_class param only if this is a GCS bucket. (In S3 the
      # storage class is specified on the key object.)
      try:
        self.gsutil_api.CreateBucket(bucket_url.bucket_name,
                                     project_id=self.project_id,
                                     metadata=bucket_metadata,
                                     provider=bucket_url.scheme)
      except BadRequestException as e:
        if (e.status == 400 and e.reason == 'DotfulBucketNameNotUnderTld' and
            bucket_url.scheme == 'gs'):
          bucket_name = bucket_url.bucket_name
          final_comp = bucket_name[bucket_name.rfind('.') + 1:]
          raise CommandException('\n'.join(
              textwrap.wrap(
                  'Buckets with "." in the name must be valid DNS names. The bucket'
                  ' you are attempting to create (%s) is not a valid DNS name,'
                  ' because the final component (%s) is not currently a valid part'
                  ' of the top-level DNS tree.' % (bucket_name, final_comp))))
        else:
          raise

    return 0<|MERGE_RESOLUTION|>--- conflicted
+++ resolved
@@ -39,14 +39,9 @@
 from gslib.utils.text_util import NormalizeStorageClass
 
 _SYNOPSIS = """
-<<<<<<< HEAD
   gsutil mb [-b (on|off)] [-c <class>] [-l <location>] [-p <proj_id>]
             [--retention <time>] [--pap <setting>]
             [--placement <region1>,<region2>]
-=======
-  gsutil mb [-b (on|off)] [-c <class>] [-l <location>] [-p <project>]
-            [--retention <time>] [--pap <setting>]
->>>>>>> 564a2c50
             [--rpo {}] gs://<bucket_name>...
 """.format(VALID_RPO_VALUES_STRING)
 
@@ -65,31 +60,9 @@
   buckets are created using the default project ID specified in your `gsutil
   configuration file <https://cloud.google.com/storage/docs/boto-gsutil>`_.
 
-<<<<<<< HEAD
-  The -c and -l options specify the storage class and location, respectively,
-  for the bucket. Once a bucket is created in a given location and with a
-  given storage class, it cannot be moved to a different location, and the
-  storage class cannot be changed. Instead, you would need to create a new
-  bucket and move the data over and then delete the original bucket.
-
-  The --retention option specifies the retention period for the bucket. For more
-  details about retention policy see "gsutil help retention".
-
-  The -b option specifies the uniform bucket-level access setting of the bucket.
-  ACLs assigned to objects are not evaluated in buckets with uniform bucket-
-  level access enabled. Consequently, only IAM policies grant access to objects
-  in these buckets.
-
-  The --pap option specifies the public access prevention setting of the bucket.
-  When enforced, objects in this bucket cannot be made publicly accessible.
-  
-  The --rpo option specifies the `replication setting
-  <https://cloud.google.com/storage/docs/turbo-replication>`_ of
-=======
   The -l option specifies the location for the buckets. Once a bucket is created
   in a given location, it cannot be moved to a different location. Instead, you
   need to create a new bucket, move the data over, and then delete the original
->>>>>>> 564a2c50
   bucket.
 
 <B>BUCKET STORAGE CLASSES</B>
@@ -174,6 +147,12 @@
                          values are "enforced" or "unspecified". When
                          "enforced", objects in this bucket cannot be made
                          publicly accessible. Default is "unspecified".
+
+  --placement reg1,reg2  Two regions that form the cutom dual region.
+                         Only regions within the same continent are or will ever
+                         be valid. Invalid location pairs (such as
+                         mixed-continent, or with unsupported regions)
+                         will return an error.
 
   --rpo setting          Specifies the `replication setting <https://cloud.google.com/storage/docs/turbo-replication>`_.
                          This flag is not valid for single-region buckets,
@@ -182,23 +161,7 @@
                          are {rpo_values}. If unspecified, DEFAULT is applied
                          for dual-region and multi-region buckets.
 
-<<<<<<< HEAD
-  --placement reg1,reg2  Two regions that form the cutom dual region.
-                         Only regions within the same continent are or will ever
-                         be valid. Invalid location pairs (such as
-                         mixed-continent, or with unsupported regions)
-                         will return an error.
-
-  --rpo setting          Specifies the replication setting.
-                         Valid values are {rpo}. If unspecified,
-                         the DEFAULT setting is applied for dual-region and
-                         multi-region buckets and
-                         None for single-region buckets.
-
-""".format(rpo=VALID_RPO_VALUES_STRING))
-=======
 """.format(rpo_values=VALID_RPO_VALUES_STRING))
->>>>>>> 564a2c50
 
 # Regex to disallow buckets violating charset or not [3..255] chars total.
 BUCKET_NAME_RE = re.compile(r'^[a-zA-Z0-9][a-zA-Z0-9\._-]{1,253}[a-zA-Z0-9]$')
@@ -220,11 +183,7 @@
       min_args=1,
       max_args=NO_MAX,
       supported_sub_args='b:c:l:p:s:',
-<<<<<<< HEAD
       supported_private_args=['retention=', 'pap=', 'placement=', 'rpo='],
-=======
-      supported_private_args=['retention=', 'pap=', 'rpo='],
->>>>>>> 564a2c50
       file_url_ok=False,
       provider_url_ok=False,
       urls_start_arg=0,
@@ -268,10 +227,7 @@
     seconds = None
     public_access_prevention = None
     rpo = None
-<<<<<<< HEAD
     placements = None
-=======
->>>>>>> 564a2c50
     if self.sub_opts:
       for o, a in self.sub_opts:
         if o == '-l':
@@ -285,11 +241,7 @@
         elif o == '--retention':
           seconds = RetentionInSeconds(a)
         elif o == '--rpo':
-<<<<<<< HEAD
-          rpo = a.strip().upper()
-=======
           rpo = a.strip()
->>>>>>> 564a2c50
           if rpo not in VALID_RPO_VALUES:
             raise CommandException(
                 'Invalid value for --rpo. Must be one of: {},'
