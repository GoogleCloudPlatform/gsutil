--- conflicted
+++ resolved
@@ -1773,19 +1773,6 @@
           # Converts the GMT time tuple to local Linux timestamp.
           localtime = calendar.timegm(timetuple)
           localdt = datetime.datetime.fromtimestamp(localtime)
-<<<<<<< HEAD
-          print('Measurement time: \n %s' % localdt.strftime(
-              '%Y-%m-%d %I:%M:%S %p %Z'))
-
-      print('Google Server: \n  %s' % info['googserv_route'])
-      print(('Google Server IP Addresses: \n  %s' %
-             ('\n  '.join(info['googserv_ips']))))
-      print(('Google Server Hostnames: \n  %s' %
-             ('\n  '.join(info['googserv_hostnames']))))
-      print('Google DNS thinks your IP is: \n  %s' % info['dns_o-o_ip'])
-      print('CPU Count: \n  %s' % info['cpu_count'])
-      print('CPU Load Average: \n  %s' % info['load_avg'])
-=======
           print 'Measurement time: \n %s' % localdt.strftime(
               '%Y-%m-%d %I:%M:%S %p %Z')
 
@@ -1804,7 +1791,6 @@
       print 'Google DNS thinks your IP is: \n  %s' % info['dns_o-o_ip']
       print 'CPU Count: \n  %s' % info['cpu_count']
       print 'CPU Load Average: \n  %s' % info['load_avg']
->>>>>>> c96d9dd3
       try:
         print(('Total Memory: \n  %s' %
                MakeHumanReadable(info['meminfo']['mem_total'])))
