# -*- coding: utf-8 -*-
# Copyright 2011 Google Inc. All Rights Reserved.
#
# Licensed under the Apache License, Version 2.0 (the "License");
# you may not use this file except in compliance with the License.
# You may obtain a copy of the License at
#
#     http://www.apache.org/licenses/LICENSE-2.0
#
# Unless required by applicable law or agreed to in writing, software
# distributed under the License is distributed on an "AS IS" BASIS,
# WITHOUT WARRANTIES OR CONDITIONS OF ANY KIND, either express or implied.
# See the License for the specific language governing permissions and
# limitations under the License.
"""Class that runs a named gsutil command."""

from __future__ import absolute_import
from __future__ import print_function
from __future__ import division
from __future__ import unicode_literals

import difflib
import logging
import os
import pkgutil
import sys
import textwrap
import time

import six
from six.moves import input
import boto
from boto.storage_uri import BucketStorageUri
import gslib
from gslib import metrics
from gslib.cloud_api_delegator import CloudApiDelegator
from gslib.command import Command
from gslib.command import CreateOrGetGsutilLogger
from gslib.command import GetFailureCount
from gslib.command import OLD_ALIAS_MAP
from gslib.command import ShutDownGsutil
import gslib.commands
from gslib.cs_api_map import ApiSelector
from gslib.cs_api_map import GsutilApiClassMapFactory
from gslib.cs_api_map import GsutilApiMapFactory
from gslib.discard_messages_queue import DiscardMessagesQueue
from gslib.exception import CommandException
from gslib.gcs_json_api import GcsJsonApi
from gslib.no_op_credentials import NoOpCredentials
from gslib.tab_complete import MakeCompleter
from gslib.utils import boto_util
from gslib.utils import system_util
from gslib.utils.constants import GSUTIL_PUB_TARBALL
from gslib.utils.constants import RELEASE_NOTES_URL
from gslib.utils.constants import UTF8
from gslib.utils.metadata_util import IsCustomMetadataHeader
from gslib.utils.parallelism_framework_util import CheckMultiprocessingAvailableAndInit
from gslib.utils.text_util import CompareVersions
from gslib.utils.text_util import InsistAsciiHeader
from gslib.utils.text_util import InsistAsciiHeaderValue
from gslib.utils.unit_util import SECONDS_PER_DAY
from gslib.utils.update_util import LookUpGsutilVersion


def HandleHeaderCoding(headers):
  """Handles coding of headers and their values. Alters the dict in-place.

  Converts a dict of headers and their values to their appropriate types. We
  ensure that all headers and their values will contain only ASCII characters,
  with the exception of custom metadata header values; these values may contain
  Unicode characters, and thus if they are not already unicode-type objects,
  we attempt to decode them to Unicode using UTF-8 encoding.

  Args:
    headers: A dict mapping headers to their values. All keys and values must
        be either str or unicode objects.

  Raises:
    CommandException: If a header or its value cannot be encoded in the
        required encoding.
  """
  if not headers:
    return

  for key in headers:
    InsistAsciiHeader(key)
    if IsCustomMetadataHeader(key):
      if not isinstance(headers[key], six.text_type):
        try:
          headers[key] = headers[key].decode(UTF8)
        except UnicodeDecodeError:
          raise CommandException('\n'.join(textwrap.wrap(
              'Invalid encoding for header value (%s: %s). Values must be '
              'decodable as Unicode. NOTE: the value printed above '
              'replaces the problematic characters with a hex-encoded '
              'printable representation. For more details (including how to '
              'convert to a gsutil-compatible encoding) see `gsutil help '
              'encoding`.' % (repr(key), repr(headers[key])))))
    else:
      # Non-custom-metadata headers and their values must be ASCII characters.
      InsistAsciiHeaderValue(key, headers[key])


def HandleArgCoding(args):
  """Handles coding of command-line args. Alters the list in-place.

  Args:
    args: A list of command-line args.

  Raises:
    CommandException: if errors encountered.
  """
  # Python passes arguments from the command line as byte strings. To
  # correctly interpret them, we decode them as utf-8.
  for i in range(len(args)):
    arg = args[i]
    if not isinstance(arg, six.text_type):
      try:
        args[i] = arg.decode(UTF8)
      except UnicodeDecodeError:
        raise CommandException('\n'.join(textwrap.wrap(
            'Invalid encoding for argument (%s). Arguments must be decodable '
            'as Unicode. NOTE: the argument printed above replaces the '
            'problematic characters with a hex-encoded printable '
            'representation. For more details (including how to convert to a '
            'gsutil-compatible encoding) see `gsutil help encoding`.' %
            repr(arg))))


class CommandRunner(object):
  """Runs gsutil commands and does some top-level argument handling."""

  def __init__(self, bucket_storage_uri_class=BucketStorageUri,
               gsutil_api_class_map_factory=GsutilApiClassMapFactory,
               command_map=None):
    """Instantiates a CommandRunner.

    Args:
      bucket_storage_uri_class: Class to instantiate for cloud StorageUris.
                                Settable for testing/mocking.
      gsutil_api_class_map_factory: Creates map of cloud storage interfaces.
                                    Settable for testing/mocking.
      command_map: Map of command names to their implementations for
                   testing/mocking. If not set, the map is built dynamically.
    """
    self.bucket_storage_uri_class = bucket_storage_uri_class
    self.gsutil_api_class_map_factory = gsutil_api_class_map_factory
    if command_map:
      self.command_map = command_map
    else:
      self.command_map = self._LoadCommandMap()

  def _LoadCommandMap(self):
    """Returns dict mapping each command_name to implementing class."""
    # Import all gslib.commands submodules.
    for _, module_name, _ in pkgutil.iter_modules(gslib.commands.__path__):
      __import__('gslib.commands.%s' % module_name)

    command_map = {}
    # Only include Command subclasses in the dict.
    for command in Command.__subclasses__():
      command_map[command.command_spec.command_name] = command
      for command_name_aliases in command.command_spec.command_name_aliases:
        command_map[command_name_aliases] = command
    return command_map

  def _GetTabCompleteLogger(self):
    """Returns a logger for tab completion."""
    return CreateOrGetGsutilLogger('tab_complete')

  def _ConfigureCommandArgumentParserArguments(
      self, parser, subcommands_or_arguments, gsutil_api):
    """Creates parsers recursively for potentially nested subcommands.

    Args:
      parser: argparse parser object.
      subcommands_or_arguments: list of CommandArgument objects, or recursive
          dict with subcommand names as keys.
      gsutil_api: gsutil Cloud API instance to use.

    Raises:
      RuntimeError: if argument is configured with unsupported completer
      TypeError: if subcommands_or_arguments is not a dict or list

    """
    logger = self._GetTabCompleteLogger()

    def HandleList():
      for command_argument in subcommands_or_arguments:
        action = parser.add_argument(
            *command_argument.args, **command_argument.kwargs)
        if command_argument.completer:
          action.completer = MakeCompleter(
              command_argument.completer, gsutil_api)

    def HandleDict():
      subparsers = parser.add_subparsers()
      for subcommand_name, subcommand_value in subcommands_or_arguments.items():
        cur_subcommand_parser = subparsers.add_parser(
            subcommand_name, add_help=False)
        logger.info(
            'Constructing argument parsers for {}'.format(subcommand_name))
        self._ConfigureCommandArgumentParserArguments(
            cur_subcommand_parser, subcommand_value, gsutil_api)

    if isinstance(subcommands_or_arguments, list):
      HandleList()
    elif isinstance(subcommands_or_arguments, dict):
      HandleDict()
    else:
      error_format = ('subcommands_or_arguments {} should be list or dict, '
                      'found type {}')
      raise TypeError(
          error_format.format(
              subcommands_or_arguments, type(subcommands_or_arguments)))

  def GetGsutilApiForTabComplete(self):
    """Builds and returns a gsutil_api based off gsutil_api_class_map_factory.

    Returns:
      the gsutil_api instance
    """
    # This should match the support map for the "ls" command.
    support_map = {
        'gs': [ApiSelector.XML, ApiSelector.JSON],
        's3': [ApiSelector.XML]
    }
    default_map = {
        'gs': ApiSelector.JSON,
        's3': ApiSelector.XML
    }
    gsutil_api_map = GsutilApiMapFactory.GetApiMap(
        self.gsutil_api_class_map_factory, support_map, default_map)

    gsutil_api = CloudApiDelegator(
        self.bucket_storage_uri_class, gsutil_api_map,
<<<<<<< HEAD
        logger, DiscardMessagesQueue(), debug=0)

    for command in set(self.command_map.values()):
      command_parser = subparsers.add_parser(
          command.command_spec.command_name, add_help=False)
      if isinstance(command.command_spec.argparse_arguments, dict):
        subcommand_parsers = command_parser.add_subparsers()
        subcommand_argument_dict = command.command_spec.argparse_arguments
        for subcommand, arguments in six.iteritems(subcommand_argument_dict):
          subcommand_parser = subcommand_parsers.add_parser(
              subcommand, add_help=False)
          self._ConfigureCommandArgumentParserArguments(
              subcommand_parser, arguments, gsutil_api)
      else:
        self._ConfigureCommandArgumentParserArguments(
            command_parser, command.command_spec.argparse_arguments, gsutil_api)
=======
        self._GetTabCompleteLogger(), DiscardMessagesQueue(), debug=0)
    return gsutil_api

  def ConfigureCommandArgumentParsers(self, main_parser):
    """Configures argparse arguments and argcomplete completers for commands.

    Args:
      main_parser: argparse object that can be called to get subparsers to add
      subcommands (called just 'commands' in gsutil)
    """
    gsutil_api = self.GetGsutilApiForTabComplete()

    # build a dict mapping from command name to the argparse arguments.
    # this dict has values with either a recursive dictionary or a list of
    # CommandArgument objects.
    command_to_argparse_arguments = {
        command.command_spec.command_name:
            command.command_spec.argparse_arguments for command in
        self.command_map.values()}

    # At this point command_to_argparse_arguments looks like
    # {
    #   'retention': {
    #     'set' : `set arguments array`
    #     'get' : `set arguments array`
    #     ...
    #     'event': {
    #       'set': `event set arguments array`
    #       'release': `event release arguments array`
    #     }
    #   },
    #   ... other commands here
    # }
    #
    # Which will be passed into the helper and called recursively on the items
    # in the dict, with the base case being the arguments arrays, where the
    # arguments are added to the subparser for the lowest level command.

    self._ConfigureCommandArgumentParserArguments(
        main_parser, command_to_argparse_arguments, gsutil_api)
>>>>>>> 67eb76dc

  def RunNamedCommand(self, command_name, args=None, headers=None, debug=0,
                      trace_token=None, parallel_operations=False,
                      skip_update_check=False, logging_filters=None,
                      do_shutdown=True, perf_trace_token=None,
                      user_project=None,
                      collect_analytics=False):
    """Runs the named command.

    Used by gsutil main, commands built atop other commands, and tests.

    Args:
      command_name: The name of the command being run.
      args: Command-line args (arg0 = actual arg, not command name ala bash).
      headers: Dictionary containing optional HTTP headers to pass to boto.
      debug: Debug level to pass in to boto connection (range 0..3).
      trace_token: Trace token to pass to the underlying API.
      parallel_operations: Should command operations be executed in parallel?
      skip_update_check: Set to True to disable checking for gsutil updates.
      logging_filters: Optional list of logging.Filters to apply to this
          command's logger.
      do_shutdown: Stop all parallelism framework workers iff this is True.
      perf_trace_token: Performance measurement trace token to pass to the
          underlying API.
      user_project: The project to bill this request to.
      collect_analytics: Set to True to collect an analytics metric logging this
          command.

    Raises:
      CommandException: if errors encountered.

    Returns:
      Return value(s) from Command that was run.
    """
    command_changed_to_update = False
    if (not skip_update_check and
        self.MaybeCheckForAndOfferSoftwareUpdate(command_name, debug)):
      command_name = 'update'
      command_changed_to_update = True
      args = ['-n']

      # Check for opt-in analytics.
      if system_util.IsRunningInteractively() and collect_analytics:
        metrics.CheckAndMaybePromptForAnalyticsEnabling()

    if not args:
      args = []

    # Include api_version header in all commands.
    api_version = boto.config.get_value('GSUtil', 'default_api_version', '1')
    if not headers:
      headers = {}
    headers['x-goog-api-version'] = api_version

    if command_name not in self.command_map:
      close_matches = difflib.get_close_matches(
          command_name, self.command_map.keys(), n=1)
      if close_matches:
        # Instead of suggesting a deprecated command alias, suggest the new
        # name for that command.
        translated_command_name = (
            OLD_ALIAS_MAP.get(close_matches[0], close_matches)[0])
        print >> sys.stderr, 'Did you mean this?'
        print >> sys.stderr, '\t%s' % translated_command_name
      elif command_name == 'update' and gslib.IS_PACKAGE_INSTALL:
        sys.stderr.write(
            'Update command is not supported for package installs; '
            'please instead update using your package manager.')

      raise CommandException('Invalid command "%s".' % command_name)
    if '--help' in args:
      new_args = [command_name]
      original_command_class = self.command_map[command_name]
      subcommands = original_command_class.help_spec.subcommand_help_text.keys()
      for arg in args:
        if arg in subcommands:
          new_args.append(arg)
          break  # Take the first match and throw away the rest.
      args = new_args
      command_name = 'help'

    HandleArgCoding(args)
    HandleHeaderCoding(headers)

    command_class = self.command_map[command_name]
    command_inst = command_class(
        self, args, headers, debug, trace_token, parallel_operations,
        self.bucket_storage_uri_class, self.gsutil_api_class_map_factory,
        logging_filters, command_alias_used=command_name,
        perf_trace_token=perf_trace_token, user_project=user_project)

    # Log the command name, command alias, and sub-options after being parsed by
    # RunCommand and the command constructor. For commands with subcommands and
    # suboptions, we need to log the suboptions again within the command itself
    # because the command constructor will not parse the suboptions fully.
    if collect_analytics:
      metrics.LogCommandParams(command_name=command_inst.command_name,
                               sub_opts=command_inst.sub_opts,
                               command_alias=command_name)

    return_code = command_inst.RunCommand()

    if CheckMultiprocessingAvailableAndInit().is_available and do_shutdown:
      ShutDownGsutil()
    if GetFailureCount() > 0:
      return_code = 1
    if command_changed_to_update:
      # If the command changed to update, the user's original command was
      # not executed.
      return_code = 1
      print('\n'.join(textwrap.wrap(
          'Update was successful. Exiting with code 1 as the original command '
          'issued prior to the update was not executed and should be re-run.')))
    return return_code

  def MaybeCheckForAndOfferSoftwareUpdate(self, command_name, debug):
    """Checks the last time we checked for an update and offers one if needed.

    Offer is made if the time since the last update check is longer
    than the configured threshold offers the user to update gsutil.

    Args:
      command_name: The name of the command being run.
      debug: Debug level to pass in to boto connection (range 0..3).

    Returns:
      True if the user decides to update.
    """
    # Don't try to interact with user if:
    # - gsutil is not connected to a tty (e.g., if being run from cron);
    # - user is running gsutil -q
    # - user is running the config command (which could otherwise attempt to
    #   check for an update for a user running behind a proxy, who has not yet
    #   configured gsutil to go through the proxy; for such users we need the
    #   first connection attempt to be made by the gsutil config command).
    # - user is running the version command (which gets run when using
    #   gsutil -D, which would prevent users with proxy config problems from
    #   sending us gsutil -D output).
    # - user is running the update command (which could otherwise cause an
    #   additional note that an update is available when user is already trying
    #   to perform an update);
    # - user specified gs_host (which could be a non-production different
    #   service instance, in which case credentials won't work for checking
    #   gsutil tarball).
    # - user is using a Cloud SDK install (which should only be updated via
    #   gcloud components update)
    logger = logging.getLogger()
    gs_host = boto.config.get('Credentials', 'gs_host', None)
    gs_host_is_not_default = (
        gs_host != boto.gs.connection.GSConnection.DefaultHost)
    if (not system_util.IsRunningInteractively()
        or command_name in ('config', 'update', 'ver', 'version')
        or not logger.isEnabledFor(logging.INFO)
        or gs_host_is_not_default
        or system_util.InvokedViaCloudSdk()):
      return False

    software_update_check_period = boto.config.getint(
        'GSUtil', 'software_update_check_period', 30)
    # Setting software_update_check_period to 0 means periodic software
    # update checking is disabled.
    if software_update_check_period == 0:
      return False

    last_checked_for_gsutil_update_timestamp_file = (
        boto_util.GetLastCheckedForGsutilUpdateTimestampFile())

    cur_ts = int(time.time())
    if not os.path.isfile(last_checked_for_gsutil_update_timestamp_file):
      # Set last_checked_ts from date of VERSION file, so if the user installed
      # an old copy of gsutil it will get noticed (and an update offered) the
      # first time they try to run it.
      last_checked_ts = gslib.GetGsutilVersionModifiedTime()
      with open(last_checked_for_gsutil_update_timestamp_file, 'w') as f:
        f.write(str(last_checked_ts))
    else:
      try:
        with open(last_checked_for_gsutil_update_timestamp_file, 'r') as f:
          last_checked_ts = int(f.readline())
      except (TypeError, ValueError):
        return False

    if (cur_ts - last_checked_ts
        > software_update_check_period * SECONDS_PER_DAY):
      # Create a credential-less gsutil API to check for the public
      # update tarball.
      gsutil_api = GcsJsonApi(self.bucket_storage_uri_class, logger,
                              DiscardMessagesQueue(),
                              credentials=NoOpCredentials(), debug=debug)

      cur_ver = LookUpGsutilVersion(gsutil_api, GSUTIL_PUB_TARBALL)
      with open(last_checked_for_gsutil_update_timestamp_file, 'w') as f:
        f.write(str(cur_ts))
      (g, m) = CompareVersions(cur_ver, gslib.VERSION)
      if m:
        print('\n'.join(textwrap.wrap(
            'A newer version of gsutil (%s) is available than the version you '
            'are running (%s). NOTE: This is a major new version, so it is '
            'strongly recommended that you review the release note details at '
            '%s before updating to this version, especially if you use gsutil '
            'in scripts.' % (cur_ver, gslib.VERSION, RELEASE_NOTES_URL))))
        if gslib.IS_PACKAGE_INSTALL:
          return False
        print()
        answer = input('Would you like to update [y/N]? ')
        return answer and answer.lower()[0] == 'y'
      elif g:
        print('\n'.join(textwrap.wrap(
            'A newer version of gsutil (%s) is available than the version you '
            'are running (%s). A detailed log of gsutil release changes is '
            'available at %s if you would like to read them before updating.'
            % (cur_ver, gslib.VERSION, RELEASE_NOTES_URL))))
        if gslib.IS_PACKAGE_INSTALL:
          return False
        print()
        answer = input('Would you like to update [Y/n]? ')
        return not answer or answer.lower()[0] != 'n'
    return False<|MERGE_RESOLUTION|>--- conflicted
+++ resolved
@@ -234,24 +234,6 @@
 
     gsutil_api = CloudApiDelegator(
         self.bucket_storage_uri_class, gsutil_api_map,
-<<<<<<< HEAD
-        logger, DiscardMessagesQueue(), debug=0)
-
-    for command in set(self.command_map.values()):
-      command_parser = subparsers.add_parser(
-          command.command_spec.command_name, add_help=False)
-      if isinstance(command.command_spec.argparse_arguments, dict):
-        subcommand_parsers = command_parser.add_subparsers()
-        subcommand_argument_dict = command.command_spec.argparse_arguments
-        for subcommand, arguments in six.iteritems(subcommand_argument_dict):
-          subcommand_parser = subcommand_parsers.add_parser(
-              subcommand, add_help=False)
-          self._ConfigureCommandArgumentParserArguments(
-              subcommand_parser, arguments, gsutil_api)
-      else:
-        self._ConfigureCommandArgumentParserArguments(
-            command_parser, command.command_spec.argparse_arguments, gsutil_api)
-=======
         self._GetTabCompleteLogger(), DiscardMessagesQueue(), debug=0)
     return gsutil_api
 
@@ -292,7 +274,6 @@
 
     self._ConfigureCommandArgumentParserArguments(
         main_parser, command_to_argparse_arguments, gsutil_api)
->>>>>>> 67eb76dc
 
   def RunNamedCommand(self, command_name, args=None, headers=None, debug=0,
                       trace_token=None, parallel_operations=False,
