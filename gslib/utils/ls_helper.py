--- conflicted
+++ resolved
@@ -246,12 +246,7 @@
     else:
       # Empty ACLs are possible with Bucket Policy Only and no longer imply
       # ACCESS DENIED anymore.
-<<<<<<< HEAD
-      print(MakeMetadataLine('ACL', '[]'))
-=======
       text_util.ttyprint(MakeMetadataLine('ACL', '[]'))
-
->>>>>>> bdb43eec
   return (num_objs, num_bytes)
 
 
