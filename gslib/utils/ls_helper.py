# -*- coding: utf-8 -*-
# Copyright 2014 Google Inc. All Rights Reserved.
#
# Licensed under the Apache License, Version 2.0 (the "License");
# you may not use this file except in compliance with the License.
# You may obtain a copy of the License at
#
#     http://www.apache.org/licenses/LICENSE-2.0
#
# Unless required by applicable law or agreed to in writing, software
# distributed under the License is distributed on an "AS IS" BASIS,
# WITHOUT WARRANTIES OR CONDITIONS OF ANY KIND, either express or implied.
# See the License for the specific language governing permissions and
# limitations under the License.
"""Utility functions and class for listing commands such as ls and du."""

from __future__ import absolute_import
from __future__ import print_function
from __future__ import division
from __future__ import unicode_literals

import fnmatch
import sys

import six
from gslib.cloud_api import EncryptionException
from gslib.exception import CommandException
from gslib.plurality_checkable_iterator import PluralityCheckableIterator
from gslib.storage_url import GenerationFromUrlAndString
from gslib.utils.constants import S3_ACL_MARKER_GUID
from gslib.utils.constants import S3_DELETE_MARKER_GUID
from gslib.utils.constants import S3_MARKER_GUIDS
from gslib.utils.constants import UTF8
from gslib.utils.system_util import IS_WINDOWS
from gslib.utils.translation_helper import AclTranslation
from gslib.utils import text_util
from gslib.wildcard_iterator import StorageUrlFromString


ENCRYPTED_FIELDS = ['md5Hash', 'crc32c']
UNENCRYPTED_FULL_LISTING_FIELDS = [
    'acl',
    'cacheControl',
    'componentCount',
    'contentDisposition',
    'contentEncoding',
    'contentLanguage',
    'contentType',
    'kmsKeyName',
    'customerEncryption',
    'etag',
    'eventBasedHold',
    'generation',
    'metadata',
    'metageneration',
    'retentionExpirationTime',
    'size',
    'storageClass',
    'temporaryHold',
    'timeCreated',
    'timeDeleted',
    'timeStorageClassUpdated',
    'updated']


def MakeMetadataLine(label, value, indent=1):
  """Returns a string with a vertically aligned label and value.

  Labels of the same indentation level will start at the same column. Values
  will all start at the same column (unless the combined left-indent and
  label length is excessively long). If a value spans multiple lines,
  indentation will only be applied to the first line. Example output from
  several calls:

      Label1:            Value (default indent of 1 was used)
          Sublabel1:     Value (used indent of 2 here)
      Label2:            Value

  Args:
    label: The label to print in the first column.
    value: The value to print in the second column.
    indent: (4 * indent) spaces will be placed before the label.
  Returns:
    A string with a vertically aligned label and value.
  """
  return '{}{}'.format(((' ' * indent * 4) + label + ':').ljust(28), value)


def PrintBucketHeader(bucket_listing_ref):  # pylint: disable=unused-argument
  """Default function for printing headers for buckets.

  Header is printed prior to listing the contents of the bucket.

  Args:
    bucket_listing_ref: BucketListingRef of type BUCKET.
  """
  pass


def PrintDir(bucket_listing_ref):
  """Default function for printing buckets or prefixes.

  Args:
    bucket_listing_ref: BucketListingRef of type BUCKET or PREFIX.
  """
  text_util.ttyprint(bucket_listing_ref.url_string)


# pylint: disable=unused-argument
def PrintDirSummary(num_bytes, bucket_listing_ref):
  """Off-by-default function for printing buckets or prefix size summaries.

  Args:
    num_bytes: Number of bytes contained in the directory.
    bucket_listing_ref: BucketListingRef of type BUCKET or PREFIX.
  """
  pass


def PrintDirHeader(bucket_listing_ref):
  """Default function for printing headers for prefixes.

  Header is printed prior to listing the contents of the prefix.

  Args:
    bucket_listing_ref: BucketListingRef of type PREFIX.
  """
  text_util.ttyprint('{}:'.format(bucket_listing_ref.url_string))


def PrintNewLine():
  """Default function for printing new lines between directories."""
  text_util.ttyprint()


# pylint: disable=too-many-statements
def PrintFullInfoAboutObject(bucket_listing_ref, incl_acl=True):
  """Print full info for given object (like what displays for gsutil ls -L).

  Args:
    bucket_listing_ref: BucketListingRef being listed.
                        Must have ref_type OBJECT and a populated root_object
                        with the desired fields.
    incl_acl: True if ACL info should be output.

  Returns:
    Tuple (number of objects, object_length)

  Raises:
    Exception: if calling bug encountered.
  """
  url_str = bucket_listing_ref.url_string
  storage_url = StorageUrlFromString(url_str)
  obj = bucket_listing_ref.root_object

  if (obj.metadata and S3_DELETE_MARKER_GUID in
      obj.metadata.additionalProperties):
    num_bytes = 0
    num_objs = 0
    url_str += '<DeleteMarker>'
  else:
    num_bytes = obj.size
    num_objs = 1

  text_util.ttyprint('{}:'.format(url_str))
  if obj.timeCreated:
    text_util.ttyprint(MakeMetadataLine(
        'Creation time', obj.timeCreated.strftime('%a, %d %b %Y %H:%M:%S GMT')))
  if obj.updated:
    text_util.ttyprint(MakeMetadataLine(
        'Update time', obj.updated.strftime('%a, %d %b %Y %H:%M:%S GMT')))
  if (obj.timeStorageClassUpdated and
      obj.timeStorageClassUpdated != obj.timeCreated):
    text_util.ttyprint(MakeMetadataLine(
        'Storage class update time',
        obj.timeStorageClassUpdated.strftime('%a, %d %b %Y %H:%M:%S GMT')))
  if obj.storageClass:
    text_util.ttyprint(MakeMetadataLine('Storage class', obj.storageClass))
  if obj.temporaryHold:
    text_util.ttyprint(MakeMetadataLine('Temporary Hold', 'Enabled'))
  if obj.eventBasedHold:
    text_util.ttyprint(MakeMetadataLine('Event-Based Hold', 'Enabled'))
  if obj.retentionExpirationTime:
    text_util.ttyprint(MakeMetadataLine(
        'Retention Expiration',
        obj.retentionExpirationTime.strftime('%a, %d %b %Y %H:%M:%S GMT')))
  if obj.kmsKeyName:
    text_util.ttyprint(MakeMetadataLine('KMS key', obj.kmsKeyName))
  if obj.cacheControl:
    text_util.ttyprint(MakeMetadataLine('Cache-Control', obj.cacheControl))
  if obj.contentDisposition:
    text_util.ttyprint(MakeMetadataLine('Content-Disposition', obj.contentDisposition))
  if obj.contentEncoding:
    text_util.ttyprint(MakeMetadataLine('Content-Encoding', obj.contentEncoding))
  if obj.contentLanguage:
    text_util.ttyprint(MakeMetadataLine('Content-Language', obj.contentLanguage))
  text_util.ttyprint(MakeMetadataLine('Content-Length', obj.size))
  text_util.ttyprint(MakeMetadataLine('Content-Type', obj.contentType))
  if obj.componentCount:
    text_util.ttyprint(MakeMetadataLine('Component-Count', obj.componentCount))
  if obj.timeDeleted:
    text_util.ttyprint(MakeMetadataLine(
        'Archived time',
        obj.timeDeleted.strftime('%a, %d %b %Y %H:%M:%S GMT')))
  marker_props = {}
  if obj.metadata and obj.metadata.additionalProperties:
    non_marker_props = []
    for add_prop in obj.metadata.additionalProperties:
      if add_prop.key not in S3_MARKER_GUIDS:
        non_marker_props.append(add_prop)
      else:
        marker_props[add_prop.key] = add_prop.value
    if non_marker_props:
      text_util.ttyprint(MakeMetadataLine('Metadata', ''))
      for ap in non_marker_props:
        ap_key = '{}'.format(ap.key)
        ap_value = '{}'.format(ap.value)
        meta_data_line = MakeMetadataLine(ap_key, ap_value, indent=2)
        text_util.ttyprint(meta_data_line)
  if obj.customerEncryption:
    if not obj.crc32c:
      text_util.ttyprint(MakeMetadataLine('Hash (crc32c)', 'encrypted'))
    if not obj.md5Hash:
      text_util.ttyprint(MakeMetadataLine('Hash (md5)', 'encrypted'))
    text_util.ttyprint(MakeMetadataLine(
        'Encryption algorithm', obj.customerEncryption.encryptionAlgorithm))
    text_util.ttyprint(MakeMetadataLine(
        'Encryption key SHA256', obj.customerEncryption.keySha256))
  if obj.crc32c:
    text_util.ttyprint(MakeMetadataLine('Hash (crc32c)', obj.crc32c))
  if obj.md5Hash:
    text_util.ttyprint(MakeMetadataLine('Hash (md5)', obj.md5Hash))
  text_util.ttyprint(MakeMetadataLine('ETag', obj.etag.strip('"\'')))
  if obj.generation:
    generation_str = GenerationFromUrlAndString(storage_url, obj.generation)
    text_util.ttyprint(MakeMetadataLine('Generation', generation_str))
  if obj.metageneration:
    text_util.ttyprint(MakeMetadataLine('Metageneration', obj.metageneration))
  if incl_acl:
    # JSON API won't return acls as part of the response unless we have
    # full control scope
    if obj.acl:
      text_util.ttyprint(MakeMetadataLine('ACL', AclTranslation.JsonFromMessage(obj.acl)))
    elif S3_ACL_MARKER_GUID in marker_props:
      text_util.ttyprint(MakeMetadataLine('ACL', marker_props[S3_ACL_MARKER_GUID]))
    else:
      # Empty ACLs are possible with Bucket Policy Only and no longer imply
      # ACCESS DENIED anymore.
<<<<<<< HEAD
      text_util.ttyprint(MakeMetadataLine('ACL', '[]'))

=======
      print(MakeMetadataLine('ACL', '[]'))
>>>>>>> c485614f
  return (num_objs, num_bytes)


def PrintObject(bucket_listing_ref):
  """Default printing function for objects.

  Args:
    bucket_listing_ref: BucketListingRef of type OBJECT.

  Returns:
    (num_objects, num_bytes).
  """
  try:
    text_util.ttyprint(bucket_listing_ref.url_string)
  except IOError as e:
    # Windows throws an IOError 0 here for object names containing Unicode
    # chars. Ignore it.
    if not (IS_WINDOWS and e.errno == 0):
      raise
  return (1, 0)


class LsHelper(object):
  """Helper class for ls and du."""

  def __init__(self, iterator_func, logger,
               print_object_func=PrintObject,
               print_dir_func=PrintDir,
               print_dir_header_func=PrintDirHeader,
               print_bucket_header_func=PrintBucketHeader,
               print_dir_summary_func=PrintDirSummary,
               print_newline_func=PrintNewLine,
               all_versions=False, should_recurse=False,
               exclude_patterns=None, fields=('name',),
               list_subdir_contents=True):
    """Initializes the helper class to prepare for listing.

    Args:
      iterator_func: Function for instantiating iterator.
                     Inputs-
                       url_string- Url string to iterate on. May include
                                   wildcards.
                       all_versions=False- If true, iterate over all object
                                           versions.
      logger: Logger for outputting warnings / errors.
      print_object_func: Function for printing objects.
      print_dir_func:    Function for printing buckets/prefixes.
      print_dir_header_func: Function for printing header line for buckets
                             or prefixes.
      print_bucket_header_func: Function for printing header line for buckets
                                or prefixes.
      print_dir_summary_func: Function for printing size summaries about
                              buckets/prefixes.
      print_newline_func: Function for printing new lines between dirs.
      all_versions:      If true, list all object versions.
      should_recurse:    If true, recursively listing buckets/prefixes.
      exclude_patterns:  Patterns to exclude when listing.
      fields:            Fields to request from bucket listings; this should
                         include all fields that need to be populated in
                         objects so they can be listed. Can be set to None
                         to retrieve all object fields. Defaults to short
                         listing fields.
      list_subdir_contents: If true, return the directory and any contents,
                            otherwise return only the directory itself.
    """
    self._iterator_func = iterator_func
    self.logger = logger
    self._print_object_func = print_object_func
    self._print_dir_func = print_dir_func
    self._print_dir_header_func = print_dir_header_func
    self._print_bucket_header_func = print_bucket_header_func
    self._print_dir_summary_func = print_dir_summary_func
    self._print_newline_func = print_newline_func
    self.all_versions = all_versions
    self.should_recurse = should_recurse
    self.exclude_patterns = exclude_patterns
    self.bucket_listing_fields = fields
    self.list_subdir_contents = list_subdir_contents

  def ExpandUrlAndPrint(self, url):
    """Iterates over the given URL and calls print functions.

    Args:
      url: StorageUrl to iterate over.

    Returns:
      (num_objects, num_bytes) total number of objects and bytes iterated.
    """
    num_objects = 0
    num_dirs = 0
    num_bytes = 0
    print_newline = False

    if url.IsBucket() or self.should_recurse:
      # IsBucket() implies a top-level listing.
      if url.IsBucket():
        self._print_bucket_header_func(url)
      return self._RecurseExpandUrlAndPrint(url.url_string,
                                            print_initial_newline=False)
    else:
      # User provided a prefix or object URL, but it's impossible to tell
      # which until we do a listing and see what matches.
      top_level_iterator = PluralityCheckableIterator(self._iterator_func(
          url.CreatePrefixUrl(wildcard_suffix=None),
          all_versions=self.all_versions).IterAll(
              expand_top_level_buckets=True,
              bucket_listing_fields=self.bucket_listing_fields))
      plurality = top_level_iterator.HasPlurality()

      try:
        top_level_iterator.PeekException()
      except EncryptionException:
        # Detailed listing on a single object can perform a GetObjectMetadata
        # call, which raises if a matching encryption key isn't found.
        # Re-iterate without requesting encrypted fields.
        top_level_iterator = PluralityCheckableIterator(self._iterator_func(
            url.CreatePrefixUrl(wildcard_suffix=None),
            all_versions=self.all_versions).IterAll(
                expand_top_level_buckets=True,
                bucket_listing_fields=UNENCRYPTED_FULL_LISTING_FIELDS))
        plurality = top_level_iterator.HasPlurality()

      for blr in top_level_iterator:
        if self._MatchesExcludedPattern(blr):
          continue
        if blr.IsObject():
          nd = 0
          no, nb = self._print_object_func(blr)
          print_newline = True
        elif blr.IsPrefix():
          if print_newline:
            self._print_newline_func()
          else:
            print_newline = True
          if plurality and self.list_subdir_contents:
            self._print_dir_header_func(blr)
          elif plurality and not self.list_subdir_contents:
            print_newline = False
          expansion_url_str = StorageUrlFromString(
              blr.url_string).CreatePrefixUrl(
                  wildcard_suffix='*' if self.list_subdir_contents else None)
          nd, no, nb = self._RecurseExpandUrlAndPrint(expansion_url_str)
          self._print_dir_summary_func(nb, blr)
        else:
          # We handle all buckets at the top level, so this should never happen.
          raise CommandException(
              'Sub-level iterator returned a CsBucketListingRef of type Bucket')
        num_objects += no
        num_dirs += nd
        num_bytes += nb
      return num_dirs, num_objects, num_bytes

  def _RecurseExpandUrlAndPrint(self, url_str, print_initial_newline=True):
    """Iterates over the given URL string and calls print functions.

    Args:
      url_str: String describing StorageUrl to iterate over.
               Must be of depth one or higher.
      print_initial_newline: If true, print a newline before recursively
                             expanded prefixes.

    Returns:
      (num_objects, num_bytes) total number of objects and bytes iterated.
    """
    num_objects = 0
    num_dirs = 0
    num_bytes = 0
    for blr in self._iterator_func(
        '%s' % url_str, all_versions=self.all_versions).IterAll(
            expand_top_level_buckets=True,
            bucket_listing_fields=self.bucket_listing_fields):
      if self._MatchesExcludedPattern(blr):
        continue

      if blr.IsObject():
        nd = 0
        no, nb = self._print_object_func(blr)
      elif blr.IsPrefix():
        if self.should_recurse:
          if print_initial_newline:
            self._print_newline_func()
          else:
            print_initial_newline = True
          self._print_dir_header_func(blr)
          expansion_url_str = StorageUrlFromString(
              blr.url_string).CreatePrefixUrl(wildcard_suffix='*')

          nd, no, nb = self._RecurseExpandUrlAndPrint(expansion_url_str)
          self._print_dir_summary_func(nb, blr)
        else:
          nd, no, nb = 1, 0, 0
          self._print_dir_func(blr)
      else:
        # We handle all buckets at the top level, so this should never happen.
        raise CommandException(
            'Sub-level iterator returned a bucketListingRef of type Bucket')
      num_dirs += nd
      num_objects += no
      num_bytes += nb

    return num_dirs, num_objects, num_bytes

  def _MatchesExcludedPattern(self, blr):
    """Checks bucket listing reference against patterns to exclude.

    Args:
      blr: BucketListingRef to check.

    Returns:
      True if reference matches a pattern and should be excluded.
    """
    if self.exclude_patterns:
      tomatch = six.ensure_str(blr.url_string)
      for pattern in self.exclude_patterns:
        if fnmatch.fnmatch(tomatch, six.ensure_str(pattern)):
          return True
    return False<|MERGE_RESOLUTION|>--- conflicted
+++ resolved
@@ -246,12 +246,8 @@
     else:
       # Empty ACLs are possible with Bucket Policy Only and no longer imply
       # ACCESS DENIED anymore.
-<<<<<<< HEAD
-      text_util.ttyprint(MakeMetadataLine('ACL', '[]'))
-
-=======
-      print(MakeMetadataLine('ACL', '[]'))
->>>>>>> c485614f
+      text_util.print_to_fd(MakeMetadataLine('ACL', '[]'))
+
   return (num_objs, num_bytes)
 
 
