# -*- coding: utf-8 -*-
# Copyright 2014 Google Inc. All Rights Reserved.
#
# Licensed under the Apache License, Version 2.0 (the "License");
# you may not use this file except in compliance with the License.
# You may obtain a copy of the License at
#
#     http://www.apache.org/licenses/LICENSE-2.0
#
# Unless required by applicable law or agreed to in writing, software
# distributed under the License is distributed on an "AS IS" BASIS,
# WITHOUT WARRANTIES OR CONDITIONS OF ANY KIND, either express or implied.
# See the License for the specific language governing permissions and
# limitations under the License.
"""Utility functions and class for listing commands such as ls and du."""

from __future__ import absolute_import
from __future__ import print_function
from __future__ import division
from __future__ import unicode_literals

import fnmatch
import sys

import six
from gslib.cloud_api import EncryptionException
from gslib.exception import CommandException
from gslib.plurality_checkable_iterator import PluralityCheckableIterator
from gslib.storage_url import GenerationFromUrlAndString
from gslib.utils.constants import S3_ACL_MARKER_GUID
from gslib.utils.constants import S3_DELETE_MARKER_GUID
from gslib.utils.constants import S3_MARKER_GUIDS
from gslib.utils.constants import UTF8
from gslib.utils.system_util import IS_WINDOWS
from gslib.utils.translation_helper import AclTranslation
from gslib.utils import text_util
from gslib.wildcard_iterator import StorageUrlFromString


ENCRYPTED_FIELDS = ['md5Hash', 'crc32c']
UNENCRYPTED_FULL_LISTING_FIELDS = [
    'acl',
    'cacheControl',
    'componentCount',
    'contentDisposition',
    'contentEncoding',
    'contentLanguage',
    'contentType',
    'kmsKeyName',
    'customerEncryption',
    'etag',
    'eventBasedHold',
    'generation',
    'metadata',
    'metageneration',
    'retentionExpirationTime',
    'size',
    'storageClass',
    'temporaryHold',
    'timeCreated',
    'timeDeleted',
    'timeStorageClassUpdated',
    'updated']


def MakeMetadataLine(label, value, indent=1):
  """Returns a string with a vertically aligned label and value.

  Labels of the same indentation level will start at the same column. Values
  will all start at the same column (unless the combined left-indent and
  label length is excessively long). If a value spans multiple lines,
  indentation will only be applied to the first line. Example output from
  several calls:

      Label1:            Value (default indent of 1 was used)
          Sublabel1:     Value (used indent of 2 here)
      Label2:            Value

  Args:
    label: The label to print in the first column.
    value: The value to print in the second column.
    indent: (4 * indent) spaces will be placed before the label.
  Returns:
    A string with a vertically aligned label and value.
  """
  return '{}{}'.format(((' ' * indent * 4) + label + ':').ljust(28), value)


def PrintBucketHeader(bucket_listing_ref):  # pylint: disable=unused-argument
  """Default function for printing headers for buckets.

  Header is printed prior to listing the contents of the bucket.

  Args:
    bucket_listing_ref: BucketListingRef of type BUCKET.
  """
  pass


def PrintDir(bucket_listing_ref):
  """Default function for printing buckets or prefixes.

  Args:
    bucket_listing_ref: BucketListingRef of type BUCKET or PREFIX.
  """
  text_util.ttyprint(bucket_listing_ref.url_string)


# pylint: disable=unused-argument
def PrintDirSummary(num_bytes, bucket_listing_ref):
  """Off-by-default function for printing buckets or prefix size summaries.

  Args:
    num_bytes: Number of bytes contained in the directory.
    bucket_listing_ref: BucketListingRef of type BUCKET or PREFIX.
  """
  pass


def PrintDirHeader(bucket_listing_ref):
  """Default function for printing headers for prefixes.

  Header is printed prior to listing the contents of the prefix.

  Args:
    bucket_listing_ref: BucketListingRef of type PREFIX.
  """
  text_util.ttyprint('{}:'.format(bucket_listing_ref.url_string))


def PrintNewLine():
  """Default function for printing new lines between directories."""
  text_util.ttyprint()


# pylint: disable=too-many-statements
def PrintFullInfoAboutObject(bucket_listing_ref, incl_acl=True):
  """Print full info for given object (like what displays for gsutil ls -L).

  Args:
    bucket_listing_ref: BucketListingRef being listed.
                        Must have ref_type OBJECT and a populated root_object
                        with the desired fields.
    incl_acl: True if ACL info should be output.

  Returns:
    Tuple (number of objects, object_length)

  Raises:
    Exception: if calling bug encountered.
  """
  url_str = bucket_listing_ref.url_string
  storage_url = StorageUrlFromString(url_str)
  obj = bucket_listing_ref.root_object

  if (obj.metadata and S3_DELETE_MARKER_GUID in
      obj.metadata.additionalProperties):
    num_bytes = 0
    num_objs = 0
    url_str += '<DeleteMarker>'
  else:
    num_bytes = obj.size
    num_objs = 1

  text_util.ttyprint('{}:'.format(url_str))
  if obj.timeCreated:
    text_util.ttyprint(MakeMetadataLine(
        'Creation time', obj.timeCreated.strftime('%a, %d %b %Y %H:%M:%S GMT')))
  if obj.updated:
    text_util.ttyprint(MakeMetadataLine(
        'Update time', obj.updated.strftime('%a, %d %b %Y %H:%M:%S GMT')))
  if (obj.timeStorageClassUpdated and
      obj.timeStorageClassUpdated != obj.timeCreated):
    text_util.ttyprint(MakeMetadataLine(
        'Storage class update time',
        obj.timeStorageClassUpdated.strftime('%a, %d %b %Y %H:%M:%S GMT')))
  if obj.storageClass:
    text_util.ttyprint(MakeMetadataLine('Storage class', obj.storageClass))
  if obj.temporaryHold:
    text_util.ttyprint(MakeMetadataLine('Temporary Hold', 'Enabled'))
  if obj.eventBasedHold:
    text_util.ttyprint(MakeMetadataLine('Event-Based Hold', 'Enabled'))
  if obj.retentionExpirationTime:
    text_util.ttyprint(MakeMetadataLine(
        'Retention Expiration',
        obj.retentionExpirationTime.strftime('%a, %d %b %Y %H:%M:%S GMT')))
  if obj.kmsKeyName:
    text_util.ttyprint(MakeMetadataLine('KMS key', obj.kmsKeyName))
  if obj.cacheControl:
    text_util.ttyprint(MakeMetadataLine('Cache-Control', obj.cacheControl))
  if obj.contentDisposition:
    text_util.ttyprint(MakeMetadataLine('Content-Disposition', obj.contentDisposition))
  if obj.contentEncoding:
    text_util.ttyprint(MakeMetadataLine('Content-Encoding', obj.contentEncoding))
  if obj.contentLanguage:
    text_util.ttyprint(MakeMetadataLine('Content-Language', obj.contentLanguage))
  text_util.ttyprint(MakeMetadataLine('Content-Length', obj.size))
  text_util.ttyprint(MakeMetadataLine('Content-Type', obj.contentType))
  if obj.componentCount:
    text_util.ttyprint(MakeMetadataLine('Component-Count', obj.componentCount))
  if obj.timeDeleted:
    text_util.ttyprint(MakeMetadataLine(
        'Archived time',
        obj.timeDeleted.strftime('%a, %d %b %Y %H:%M:%S GMT')))
  marker_props = {}
  if obj.metadata and obj.metadata.additionalProperties:
    non_marker_props = []
    for add_prop in obj.metadata.additionalProperties:
      if add_prop.key not in S3_MARKER_GUIDS:
        non_marker_props.append(add_prop)
      else:
        marker_props[add_prop.key] = add_prop.value
    if non_marker_props:
      text_util.ttyprint(MakeMetadataLine('Metadata', ''))
      for ap in non_marker_props:
        ap_key = '{}'.format(ap.key)
        ap_value = '{}'.format(ap.value)
        meta_data_line = MakeMetadataLine(ap_key, ap_value, indent=2)
        text_util.ttyprint(meta_data_line)
  if obj.customerEncryption:
    if not obj.crc32c:
      text_util.ttyprint(MakeMetadataLine('Hash (crc32c)', 'encrypted'))
    if not obj.md5Hash:
      text_util.ttyprint(MakeMetadataLine('Hash (md5)', 'encrypted'))
    text_util.ttyprint(MakeMetadataLine(
        'Encryption algorithm', obj.customerEncryption.encryptionAlgorithm))
    text_util.ttyprint(MakeMetadataLine(
        'Encryption key SHA256', obj.customerEncryption.keySha256))
  if obj.crc32c:
    text_util.ttyprint(MakeMetadataLine('Hash (crc32c)', obj.crc32c))
  if obj.md5Hash:
    text_util.ttyprint(MakeMetadataLine('Hash (md5)', obj.md5Hash))
  text_util.ttyprint(MakeMetadataLine('ETag', obj.etag.strip('"\'')))
  if obj.generation:
    generation_str = GenerationFromUrlAndString(storage_url, obj.generation)
    text_util.ttyprint(MakeMetadataLine('Generation', generation_str))
  if obj.metageneration:
    text_util.ttyprint(MakeMetadataLine('Metageneration', obj.metageneration))
  if incl_acl:
    # JSON API won't return acls as part of the response unless we have
    # full control scope
    if obj.acl:
      text_util.ttyprint(MakeMetadataLine('ACL', AclTranslation.JsonFromMessage(obj.acl)))
    elif S3_ACL_MARKER_GUID in marker_props:
      text_util.ttyprint(MakeMetadataLine('ACL', marker_props[S3_ACL_MARKER_GUID]))
    else:
<<<<<<< HEAD
      text_util.ttyprint(MakeMetadataLine('ACL', 'ACCESS DENIED'))
      text_util.ttyprint(MakeMetadataLine(
          'Note', 'You need OWNER permission on the object to read its ACL', 2))
=======
      # Empty ACLs are possible with Bucket Policy Only and no longer imply
      # ACCESS DENIED anymore.
      print(MakeMetadataLine('ACL', '[]'))
>>>>>>> 47f22b80
  return (num_objs, num_bytes)


def PrintObject(bucket_listing_ref):
  """Default printing function for objects.

  Args:
    bucket_listing_ref: BucketListingRef of type OBJECT.

  Returns:
    (num_objects, num_bytes).
  """
  try:
    text_util.ttyprint(bucket_listing_ref.url_string)
  except IOError as e:
    # Windows throws an IOError 0 here for object names containing Unicode
    # chars. Ignore it.
    if not (IS_WINDOWS and e.errno == 0):
      raise
  return (1, 0)


class LsHelper(object):
  """Helper class for ls and du."""

  def __init__(self, iterator_func, logger,
               print_object_func=PrintObject,
               print_dir_func=PrintDir,
               print_dir_header_func=PrintDirHeader,
               print_bucket_header_func=PrintBucketHeader,
               print_dir_summary_func=PrintDirSummary,
               print_newline_func=PrintNewLine,
               all_versions=False, should_recurse=False,
               exclude_patterns=None, fields=('name',),
               list_subdir_contents=True):
    """Initializes the helper class to prepare for listing.

    Args:
      iterator_func: Function for instantiating iterator.
                     Inputs-
                       url_string- Url string to iterate on. May include
                                   wildcards.
                       all_versions=False- If true, iterate over all object
                                           versions.
      logger: Logger for outputting warnings / errors.
      print_object_func: Function for printing objects.
      print_dir_func:    Function for printing buckets/prefixes.
      print_dir_header_func: Function for printing header line for buckets
                             or prefixes.
      print_bucket_header_func: Function for printing header line for buckets
                                or prefixes.
      print_dir_summary_func: Function for printing size summaries about
                              buckets/prefixes.
      print_newline_func: Function for printing new lines between dirs.
      all_versions:      If true, list all object versions.
      should_recurse:    If true, recursively listing buckets/prefixes.
      exclude_patterns:  Patterns to exclude when listing.
      fields:            Fields to request from bucket listings; this should
                         include all fields that need to be populated in
                         objects so they can be listed. Can be set to None
                         to retrieve all object fields. Defaults to short
                         listing fields.
      list_subdir_contents: If true, return the directory and any contents,
                            otherwise return only the directory itself.
    """
    self._iterator_func = iterator_func
    self.logger = logger
    self._print_object_func = print_object_func
    self._print_dir_func = print_dir_func
    self._print_dir_header_func = print_dir_header_func
    self._print_bucket_header_func = print_bucket_header_func
    self._print_dir_summary_func = print_dir_summary_func
    self._print_newline_func = print_newline_func
    self.all_versions = all_versions
    self.should_recurse = should_recurse
    self.exclude_patterns = exclude_patterns
    self.bucket_listing_fields = fields
    self.list_subdir_contents = list_subdir_contents

  def ExpandUrlAndPrint(self, url):
    """Iterates over the given URL and calls print functions.

    Args:
      url: StorageUrl to iterate over.

    Returns:
      (num_objects, num_bytes) total number of objects and bytes iterated.
    """
    num_objects = 0
    num_dirs = 0
    num_bytes = 0
    print_newline = False

    if url.IsBucket() or self.should_recurse:
      # IsBucket() implies a top-level listing.
      if url.IsBucket():
        self._print_bucket_header_func(url)
      return self._RecurseExpandUrlAndPrint(url.url_string,
                                            print_initial_newline=False)
    else:
      # User provided a prefix or object URL, but it's impossible to tell
      # which until we do a listing and see what matches.
      top_level_iterator = PluralityCheckableIterator(self._iterator_func(
          url.CreatePrefixUrl(wildcard_suffix=None),
          all_versions=self.all_versions).IterAll(
              expand_top_level_buckets=True,
              bucket_listing_fields=self.bucket_listing_fields))
      plurality = top_level_iterator.HasPlurality()

      try:
        top_level_iterator.PeekException()
      except EncryptionException:
        # Detailed listing on a single object can perform a GetObjectMetadata
        # call, which raises if a matching encryption key isn't found.
        # Re-iterate without requesting encrypted fields.
        top_level_iterator = PluralityCheckableIterator(self._iterator_func(
            url.CreatePrefixUrl(wildcard_suffix=None),
            all_versions=self.all_versions).IterAll(
                expand_top_level_buckets=True,
                bucket_listing_fields=UNENCRYPTED_FULL_LISTING_FIELDS))
        plurality = top_level_iterator.HasPlurality()

      for blr in top_level_iterator:
        if self._MatchesExcludedPattern(blr):
          continue
        if blr.IsObject():
          nd = 0
          no, nb = self._print_object_func(blr)
          print_newline = True
        elif blr.IsPrefix():
          if print_newline:
            self._print_newline_func()
          else:
            print_newline = True
          if plurality and self.list_subdir_contents:
            self._print_dir_header_func(blr)
          elif plurality and not self.list_subdir_contents:
            print_newline = False
          expansion_url_str = StorageUrlFromString(
              blr.url_string).CreatePrefixUrl(
                  wildcard_suffix='*' if self.list_subdir_contents else None)
          nd, no, nb = self._RecurseExpandUrlAndPrint(expansion_url_str)
          self._print_dir_summary_func(nb, blr)
        else:
          # We handle all buckets at the top level, so this should never happen.
          raise CommandException(
              'Sub-level iterator returned a CsBucketListingRef of type Bucket')
        num_objects += no
        num_dirs += nd
        num_bytes += nb
      return num_dirs, num_objects, num_bytes

  def _RecurseExpandUrlAndPrint(self, url_str, print_initial_newline=True):
    """Iterates over the given URL string and calls print functions.

    Args:
      url_str: String describing StorageUrl to iterate over.
               Must be of depth one or higher.
      print_initial_newline: If true, print a newline before recursively
                             expanded prefixes.

    Returns:
      (num_objects, num_bytes) total number of objects and bytes iterated.
    """
    num_objects = 0
    num_dirs = 0
    num_bytes = 0
    for blr in self._iterator_func(
        '%s' % url_str, all_versions=self.all_versions).IterAll(
            expand_top_level_buckets=True,
            bucket_listing_fields=self.bucket_listing_fields):
      if self._MatchesExcludedPattern(blr):
        continue

      if blr.IsObject():
        nd = 0
        no, nb = self._print_object_func(blr)
      elif blr.IsPrefix():
        if self.should_recurse:
          if print_initial_newline:
            self._print_newline_func()
          else:
            print_initial_newline = True
          self._print_dir_header_func(blr)
          expansion_url_str = StorageUrlFromString(
              blr.url_string).CreatePrefixUrl(wildcard_suffix='*')

          nd, no, nb = self._RecurseExpandUrlAndPrint(expansion_url_str)
          self._print_dir_summary_func(nb, blr)
        else:
          nd, no, nb = 1, 0, 0
          self._print_dir_func(blr)
      else:
        # We handle all buckets at the top level, so this should never happen.
        raise CommandException(
            'Sub-level iterator returned a bucketListingRef of type Bucket')
      num_dirs += nd
      num_objects += no
      num_bytes += nb

    return num_dirs, num_objects, num_bytes

  def _MatchesExcludedPattern(self, blr):
    """Checks bucket listing reference against patterns to exclude.

    Args:
      blr: BucketListingRef to check.

    Returns:
      True if reference matches a pattern and should be excluded.
    """
    if self.exclude_patterns:
      tomatch = blr.url_string
      for pattern in self.exclude_patterns:
        if fnmatch.fnmatch(tomatch, pattern):
          return True
    return False<|MERGE_RESOLUTION|>--- conflicted
+++ resolved
@@ -244,15 +244,9 @@
     elif S3_ACL_MARKER_GUID in marker_props:
       text_util.ttyprint(MakeMetadataLine('ACL', marker_props[S3_ACL_MARKER_GUID]))
     else:
-<<<<<<< HEAD
-      text_util.ttyprint(MakeMetadataLine('ACL', 'ACCESS DENIED'))
-      text_util.ttyprint(MakeMetadataLine(
-          'Note', 'You need OWNER permission on the object to read its ACL', 2))
-=======
       # Empty ACLs are possible with Bucket Policy Only and no longer imply
       # ACCESS DENIED anymore.
       print(MakeMetadataLine('ACL', '[]'))
->>>>>>> 47f22b80
   return (num_objs, num_bytes)
 
 
