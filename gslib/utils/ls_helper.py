# -*- coding: utf-8 -*-
# Copyright 2014 Google Inc. All Rights Reserved.
#
# Licensed under the Apache License, Version 2.0 (the "License");
# you may not use this file except in compliance with the License.
# You may obtain a copy of the License at
#
#     http://www.apache.org/licenses/LICENSE-2.0
#
# Unless required by applicable law or agreed to in writing, software
# distributed under the License is distributed on an "AS IS" BASIS,
# WITHOUT WARRANTIES OR CONDITIONS OF ANY KIND, either express or implied.
# See the License for the specific language governing permissions and
# limitations under the License.
"""Utility functions and class for listing commands such as ls and du."""

from __future__ import absolute_import
from __future__ import print_function
from __future__ import division
from __future__ import unicode_literals

import fnmatch
import sys

import six
from gslib.cloud_api import EncryptionException
from gslib.exception import CommandException
from gslib.plurality_checkable_iterator import PluralityCheckableIterator
from gslib.storage_url import GenerationFromUrlAndString
from gslib.utils.constants import S3_ACL_MARKER_GUID
from gslib.utils.constants import S3_DELETE_MARKER_GUID
from gslib.utils.constants import S3_MARKER_GUIDS
from gslib.utils.constants import UTF8
from gslib.utils.system_util import IS_WINDOWS
from gslib.utils.translation_helper import AclTranslation
from gslib.utils import text_util
from gslib.wildcard_iterator import StorageUrlFromString


ENCRYPTED_FIELDS = ['md5Hash', 'crc32c']
UNENCRYPTED_FULL_LISTING_FIELDS = [
    'acl',
    'cacheControl',
    'componentCount',
    'contentDisposition',
    'contentEncoding',
    'contentLanguage',
    'contentType',
    'kmsKeyName',
    'customerEncryption',
    'etag',
    'eventBasedHold',
    'generation',
    'metadata',
    'metageneration',
    'retentionExpirationTime',
    'size',
    'storageClass',
    'temporaryHold',
    'timeCreated',
    'timeDeleted',
    'timeStorageClassUpdated',
    'updated']


def MakeMetadataLine(label, value, indent=1):
  """Returns a string with a vertically aligned label and value.

  Labels of the same indentation level will start at the same column. Values
  will all start at the same column (unless the combined left-indent and
  label length is excessively long). If a value spans multiple lines,
  indentation will only be applied to the first line. Example output from
  several calls:

      Label1:            Value (default indent of 1 was used)
          Sublabel1:     Value (used indent of 2 here)
      Label2:            Value

  Args:
    label: The label to print in the first column.
    value: The value to print in the second column.
    indent: (4 * indent) spaces will be placed before the label.
  Returns:
    A string with a vertically aligned label and value.
  """
  return '{}{}'.format(((' ' * indent * 4) + label + ':').ljust(28), value)


def PrintBucketHeader(bucket_listing_ref):  # pylint: disable=unused-argument
  """Default function for printing headers for buckets.

  Header is printed prior to listing the contents of the bucket.

  Args:
    bucket_listing_ref: BucketListingRef of type BUCKET.
  """
  pass


def PrintDir(bucket_listing_ref):
  """Default function for printing buckets or prefixes.

  Args:
    bucket_listing_ref: BucketListingRef of type BUCKET or PREFIX.
  """
  text_util.ttyprint(bucket_listing_ref.url_string)


# pylint: disable=unused-argument
def PrintDirSummary(num_bytes, bucket_listing_ref):
  """Off-by-default function for printing buckets or prefix size summaries.

  Args:
    num_bytes: Number of bytes contained in the directory.
    bucket_listing_ref: BucketListingRef of type BUCKET or PREFIX.
  """
  pass


def PrintDirHeader(bucket_listing_ref):
  """Default function for printing headers for prefixes.

  Header is printed prior to listing the contents of the prefix.

  Args:
    bucket_listing_ref: BucketListingRef of type PREFIX.
  """
  text_util.ttyprint('{}:'.format(bucket_listing_ref.url_string))


def PrintNewLine():
  """Default function for printing new lines between directories."""
  text_util.ttyprint()


# pylint: disable=too-many-statements
def PrintFullInfoAboutObject(bucket_listing_ref, incl_acl=True):
  """Print full info for given object (like what displays for gsutil ls -L).

  Args:
    bucket_listing_ref: BucketListingRef being listed.
                        Must have ref_type OBJECT and a populated root_object
                        with the desired fields.
    incl_acl: True if ACL info should be output.

  Returns:
    Tuple (number of objects, object_length)

  Raises:
    Exception: if calling bug encountered.
  """
  url_str = bucket_listing_ref.url_string
  storage_url = StorageUrlFromString(url_str)
  obj = bucket_listing_ref.root_object

  if (obj.metadata and S3_DELETE_MARKER_GUID in
      obj.metadata.additionalProperties):
    num_bytes = 0
    num_objs = 0
    url_str += '<DeleteMarker>'
  else:
    num_bytes = obj.size
    num_objs = 1

  text_util.ttyprint('{}:'.format(url_str))
  if obj.timeCreated:
    text_util.ttyprint(MakeMetadataLine(
        'Creation time', obj.timeCreated.strftime('%a, %d %b %Y %H:%M:%S GMT')))
  if obj.updated:
    text_util.ttyprint(MakeMetadataLine(
        'Update time', obj.updated.strftime('%a, %d %b %Y %H:%M:%S GMT')))
  if (obj.timeStorageClassUpdated and
      obj.timeStorageClassUpdated != obj.timeCreated):
    text_util.ttyprint(MakeMetadataLine(
        'Storage class update time',
        obj.timeStorageClassUpdated.strftime('%a, %d %b %Y %H:%M:%S GMT')))
  if obj.storageClass:
    text_util.ttyprint(MakeMetadataLine('Storage class', obj.storageClass))
  if obj.temporaryHold:
    text_util.ttyprint(MakeMetadataLine('Temporary Hold', 'Enabled'))
  if obj.eventBasedHold:
    text_util.ttyprint(MakeMetadataLine('Event-Based Hold', 'Enabled'))
  if obj.retentionExpirationTime:
    text_util.ttyprint(MakeMetadataLine(
        'Retention Expiration',
        obj.retentionExpirationTime.strftime('%a, %d %b %Y %H:%M:%S GMT')))
  if obj.kmsKeyName:
    text_util.ttyprint(MakeMetadataLine('KMS key', obj.kmsKeyName))
  if obj.cacheControl:
    text_util.ttyprint(MakeMetadataLine('Cache-Control', obj.cacheControl))
  if obj.contentDisposition:
    text_util.ttyprint(MakeMetadataLine('Content-Disposition', obj.contentDisposition))
  if obj.contentEncoding:
    text_util.ttyprint(MakeMetadataLine('Content-Encoding', obj.contentEncoding))
  if obj.contentLanguage:
    text_util.ttyprint(MakeMetadataLine('Content-Language', obj.contentLanguage))
  text_util.ttyprint(MakeMetadataLine('Content-Length', obj.size))
  text_util.ttyprint(MakeMetadataLine('Content-Type', obj.contentType))
  if obj.componentCount:
    text_util.ttyprint(MakeMetadataLine('Component-Count', obj.componentCount))
  if obj.timeDeleted:
    text_util.ttyprint(MakeMetadataLine(
        'Archived time',
        obj.timeDeleted.strftime('%a, %d %b %Y %H:%M:%S GMT')))
  marker_props = {}
  if obj.metadata and obj.metadata.additionalProperties:
    non_marker_props = []
    for add_prop in obj.metadata.additionalProperties:
      if add_prop.key not in S3_MARKER_GUIDS:
        non_marker_props.append(add_prop)
      else:
        marker_props[add_prop.key] = add_prop.value
    if non_marker_props:
      text_util.ttyprint(MakeMetadataLine('Metadata', ''))
      for ap in non_marker_props:
        ap_key = '{}'.format(ap.key)
        ap_value = '{}'.format(ap.value)
        meta_data_line = MakeMetadataLine(ap_key, ap_value, indent=2)
        text_util.ttyprint(meta_data_line)
  if obj.customerEncryption:
    if not obj.crc32c:
      text_util.ttyprint(MakeMetadataLine('Hash (crc32c)', 'encrypted'))
    if not obj.md5Hash:
      text_util.ttyprint(MakeMetadataLine('Hash (md5)', 'encrypted'))
    text_util.ttyprint(MakeMetadataLine(
        'Encryption algorithm', obj.customerEncryption.encryptionAlgorithm))
    text_util.ttyprint(MakeMetadataLine(
        'Encryption key SHA256', obj.customerEncryption.keySha256))
  if obj.crc32c:
    text_util.ttyprint(MakeMetadataLine('Hash (crc32c)', obj.crc32c))
  if obj.md5Hash:
    text_util.ttyprint(MakeMetadataLine('Hash (md5)', obj.md5Hash))
  text_util.ttyprint(MakeMetadataLine('ETag', obj.etag.strip('"\'')))
  if obj.generation:
    generation_str = GenerationFromUrlAndString(storage_url, obj.generation)
    text_util.ttyprint(MakeMetadataLine('Generation', generation_str))
  if obj.metageneration:
    text_util.ttyprint(MakeMetadataLine('Metageneration', obj.metageneration))
  if incl_acl:
    # JSON API won't return acls as part of the response unless we have
    # full control scope
    if obj.acl:
      text_util.ttyprint(MakeMetadataLine('ACL', AclTranslation.JsonFromMessage(obj.acl)))
    elif S3_ACL_MARKER_GUID in marker_props:
      text_util.ttyprint(MakeMetadataLine('ACL', marker_props[S3_ACL_MARKER_GUID]))
    else:
      # Empty ACLs are possible with Bucket Policy Only and no longer imply
      # ACCESS DENIED anymore.
<<<<<<< HEAD
      text_util.ttyprint(MakeMetadataLine('ACL', '[]'))

=======
      print(MakeMetadataLine('ACL', '[]'))
>>>>>>> feb23071
  return (num_objs, num_bytes)


def PrintObject(bucket_listing_ref):
  """Default printing function for objects.

  Args:
    bucket_listing_ref: BucketListingRef of type OBJECT.

  Returns:
    (num_objects, num_bytes).
  """
  try:
    text_util.ttyprint(bucket_listing_ref.url_string)
  except IOError as e:
    # Windows throws an IOError 0 here for object names containing Unicode
    # chars. Ignore it.
    if not (IS_WINDOWS and e.errno == 0):
      raise
  return (1, 0)


class LsHelper(object):
  """Helper class for ls and du."""

  def __init__(self, iterator_func, logger,
               print_object_func=PrintObject,
               print_dir_func=PrintDir,
               print_dir_header_func=PrintDirHeader,
               print_bucket_header_func=PrintBucketHeader,
               print_dir_summary_func=PrintDirSummary,
               print_newline_func=PrintNewLine,
               all_versions=False, should_recurse=False,
               exclude_patterns=None, fields=('name',),
               list_subdir_contents=True):
    """Initializes the helper class to prepare for listing.

    Args:
      iterator_func: Function for instantiating iterator.
                     Inputs-
                       url_string- Url string to iterate on. May include
                                   wildcards.
                       all_versions=False- If true, iterate over all object
                                           versions.
      logger: Logger for outputting warnings / errors.
      print_object_func: Function for printing objects.
      print_dir_func:    Function for printing buckets/prefixes.
      print_dir_header_func: Function for printing header line for buckets
                             or prefixes.
      print_bucket_header_func: Function for printing header line for buckets
                                or prefixes.
      print_dir_summary_func: Function for printing size summaries about
                              buckets/prefixes.
      print_newline_func: Function for printing new lines between dirs.
      all_versions:      If true, list all object versions.
      should_recurse:    If true, recursively listing buckets/prefixes.
      exclude_patterns:  Patterns to exclude when listing.
      fields:            Fields to request from bucket listings; this should
                         include all fields that need to be populated in
                         objects so they can be listed. Can be set to None
                         to retrieve all object fields. Defaults to short
                         listing fields.
      list_subdir_contents: If true, return the directory and any contents,
                            otherwise return only the directory itself.
    """
    self._iterator_func = iterator_func
    self.logger = logger
    self._print_object_func = print_object_func
    self._print_dir_func = print_dir_func
    self._print_dir_header_func = print_dir_header_func
    self._print_bucket_header_func = print_bucket_header_func
    self._print_dir_summary_func = print_dir_summary_func
    self._print_newline_func = print_newline_func
    self.all_versions = all_versions
    self.should_recurse = should_recurse
    self.exclude_patterns = exclude_patterns
    self.bucket_listing_fields = fields
    self.list_subdir_contents = list_subdir_contents

  def ExpandUrlAndPrint(self, url):
    """Iterates over the given URL and calls print functions.

    Args:
      url: StorageUrl to iterate over.

    Returns:
      (num_objects, num_bytes) total number of objects and bytes iterated.
    """
    num_objects = 0
    num_dirs = 0
    num_bytes = 0
    print_newline = False

    if url.IsBucket() or self.should_recurse:
      # IsBucket() implies a top-level listing.
      if url.IsBucket():
        self._print_bucket_header_func(url)
      return self._RecurseExpandUrlAndPrint(url.url_string,
                                            print_initial_newline=False)
    else:
      # User provided a prefix or object URL, but it's impossible to tell
      # which until we do a listing and see what matches.
      top_level_iterator = PluralityCheckableIterator(self._iterator_func(
          url.CreatePrefixUrl(wildcard_suffix=None),
          all_versions=self.all_versions).IterAll(
              expand_top_level_buckets=True,
              bucket_listing_fields=self.bucket_listing_fields))
      plurality = top_level_iterator.HasPlurality()

      try:
        top_level_iterator.PeekException()
      except EncryptionException:
        # Detailed listing on a single object can perform a GetObjectMetadata
        # call, which raises if a matching encryption key isn't found.
        # Re-iterate without requesting encrypted fields.
        top_level_iterator = PluralityCheckableIterator(self._iterator_func(
            url.CreatePrefixUrl(wildcard_suffix=None),
            all_versions=self.all_versions).IterAll(
                expand_top_level_buckets=True,
                bucket_listing_fields=UNENCRYPTED_FULL_LISTING_FIELDS))
        plurality = top_level_iterator.HasPlurality()

      for blr in top_level_iterator:
        if self._MatchesExcludedPattern(blr):
          continue
        if blr.IsObject():
          nd = 0
          no, nb = self._print_object_func(blr)
          print_newline = True
        elif blr.IsPrefix():
          if print_newline:
            self._print_newline_func()
          else:
            print_newline = True
          if plurality and self.list_subdir_contents:
            self._print_dir_header_func(blr)
          elif plurality and not self.list_subdir_contents:
            print_newline = False
          expansion_url_str = StorageUrlFromString(
              blr.url_string).CreatePrefixUrl(
                  wildcard_suffix='*' if self.list_subdir_contents else None)
          nd, no, nb = self._RecurseExpandUrlAndPrint(expansion_url_str)
          self._print_dir_summary_func(nb, blr)
        else:
          # We handle all buckets at the top level, so this should never happen.
          raise CommandException(
              'Sub-level iterator returned a CsBucketListingRef of type Bucket')
        num_objects += no
        num_dirs += nd
        num_bytes += nb
      return num_dirs, num_objects, num_bytes

  def _RecurseExpandUrlAndPrint(self, url_str, print_initial_newline=True):
    """Iterates over the given URL string and calls print functions.

    Args:
      url_str: String describing StorageUrl to iterate over.
               Must be of depth one or higher.
      print_initial_newline: If true, print a newline before recursively
                             expanded prefixes.

    Returns:
      (num_objects, num_bytes) total number of objects and bytes iterated.
    """
    num_objects = 0
    num_dirs = 0
    num_bytes = 0
    for blr in self._iterator_func(
        '%s' % url_str, all_versions=self.all_versions).IterAll(
            expand_top_level_buckets=True,
            bucket_listing_fields=self.bucket_listing_fields):
      if self._MatchesExcludedPattern(blr):
        continue

      if blr.IsObject():
        nd = 0
        no, nb = self._print_object_func(blr)
      elif blr.IsPrefix():
        if self.should_recurse:
          if print_initial_newline:
            self._print_newline_func()
          else:
            print_initial_newline = True
          self._print_dir_header_func(blr)
          expansion_url_str = StorageUrlFromString(
              blr.url_string).CreatePrefixUrl(wildcard_suffix='*')

          nd, no, nb = self._RecurseExpandUrlAndPrint(expansion_url_str)
          self._print_dir_summary_func(nb, blr)
        else:
          nd, no, nb = 1, 0, 0
          self._print_dir_func(blr)
      else:
        # We handle all buckets at the top level, so this should never happen.
        raise CommandException(
            'Sub-level iterator returned a bucketListingRef of type Bucket')
      num_dirs += nd
      num_objects += no
      num_bytes += nb

    return num_dirs, num_objects, num_bytes

  def _MatchesExcludedPattern(self, blr):
    """Checks bucket listing reference against patterns to exclude.

    Args:
      blr: BucketListingRef to check.

    Returns:
      True if reference matches a pattern and should be excluded.
    """
    if self.exclude_patterns:
      tomatch = blr.url_string
      for pattern in self.exclude_patterns:
        if fnmatch.fnmatch(tomatch, pattern):
          return True
    return False<|MERGE_RESOLUTION|>--- conflicted
+++ resolved
@@ -246,12 +246,7 @@
     else:
       # Empty ACLs are possible with Bucket Policy Only and no longer imply
       # ACCESS DENIED anymore.
-<<<<<<< HEAD
-      text_util.ttyprint(MakeMetadataLine('ACL', '[]'))
-
-=======
       print(MakeMetadataLine('ACL', '[]'))
->>>>>>> feb23071
   return (num_objs, num_bytes)
 
 
