--- conflicted
+++ resolved
@@ -244,15 +244,10 @@
     elif S3_ACL_MARKER_GUID in marker_props:
       text_util.ttyprint(MakeMetadataLine('ACL', marker_props[S3_ACL_MARKER_GUID]))
     else:
-<<<<<<< HEAD
       # Empty ACLs are possible with Bucket Policy Only and no longer imply
       # ACCESS DENIED anymore.
-      print(MakeMetadataLine('ACL', '[]'))
-=======
-      text_util.ttyprint(MakeMetadataLine('ACL', 'ACCESS DENIED'))
-      text_util.ttyprint(MakeMetadataLine(
-          'Note', 'You need OWNER permission on the object to read its ACL', 2))
->>>>>>> 852a4ee2
+      text_util.ttyprint(MakeMetadataLine('ACL', '[]'))
+
   return (num_objs, num_bytes)
 
 
