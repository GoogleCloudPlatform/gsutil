#!/usr/bin/env python
# -*- coding: utf-8 -*-
# Copyright 2011 Google Inc. All Rights Reserved.
#
# Licensed under the Apache License, Version 2.0 (the "License");
# you may not use this file except in compliance with the License.
# You may obtain a copy of the License at
#
#     http://www.apache.org/licenses/LICENSE-2.0
#
# Unless required by applicable law or agreed to in writing, software
# distributed under the License is distributed on an "AS IS" BASIS,
# WITHOUT WARRANTIES OR CONDITIONS OF ANY KIND, either express or implied.
# See the License for the specific language governing permissions and
# limitations under the License.

"""Setup installation module for gsutil."""

import os

from setuptools import find_packages
from setuptools import setup
from setuptools.command import build_py
from setuptools.command import sdist

long_desc = """
gsutil is a Python application that lets you access Google Cloud Storage from
the command line. You can use gsutil to do a wide range of bucket and object
management tasks, including:
 * Creating and deleting buckets.
 * Uploading, downloading, and deleting objects.
 * Listing buckets and objects.
 * Moving, copying, and renaming objects.
 * Editing object and bucket ACLs.
"""

requires = [
    'argcomplete>=1.9.4',
    'crcmod>=1.7',
    'fasteners>=0.14.1',
    'gcs-oauth2-boto-plugin>=2.2',
    'google-apitools>=0.5.25',
    'httplib2>=0.11.3',
    'google-reauth>=0.1.0',
    # TODO: Sync submodule with tag referenced here once #339 is fixed in mock.
    'mock==2.0.0',
    'monotonic>=1.4',
    'oauth2client==4.1.3',
    'pyOpenSSL>=0.13',
    'python-gflags>=3.1.2',
    'retry_decorator>=1.0.0',
    'six>=1.12.0',
    # Not using 1.02 because of:
    #   https://code.google.com/p/socksipy-branch/issues/detail?id=3
    'SocksiPy-branch==1.01',
]

CURDIR = os.path.abspath(os.path.dirname(__file__))
<<<<<<< HEAD
BOTO_DIR = os.path.join(CURDIR, 'third_party', 'vendored', 'boto')
=======
>>>>>>> c485614f

with open(os.path.join(CURDIR, 'VERSION'), 'r') as f:
  VERSION = f.read().strip()

with open(os.path.join(CURDIR, 'CHECKSUM'), 'r') as f:
  CHECKSUM = f.read()


def PlaceNeededFiles(self, target_dir):
  """Populates necessary files into the gslib module and unit test modules."""
  target_dir = os.path.join(target_dir, 'gslib')
  self.mkpath(target_dir)

  # Copy the gsutil root VERSION file into gslib module.
  with open(os.path.join(target_dir, 'VERSION'), 'w') as fp:
    fp.write(VERSION)

  # Copy the gsutil root CHECKSUM file into gslib module.
  with open(os.path.join(target_dir, 'CHECKSUM'), 'w') as fp:
    fp.write(CHECKSUM)


class CustomBuildPy(build_py.build_py):
  """Excludes update command from package-installed versions of gsutil."""

  def byte_compile(self, files):
    for filename in files:
      # Note: we exclude the update command here because binary distributions
      # (built via setup.py bdist command) don't abide by the MANIFEST file.
      # For source distributions (built via setup.py sdist), the update command
      # will be excluded by the MANIFEST file.
      if 'gslib/commands/update.py' in filename:
        os.unlink(filename)
    build_py.build_py.byte_compile(self, files)

  def run(self):
    if not self.dry_run:
      PlaceNeededFiles(self, self.build_lib)
      build_py.build_py.run(self)


class CustomSDist(sdist.sdist):

  def make_release_tree(self, base_dir, files):
    sdist.sdist.make_release_tree(self, base_dir, files)
    PlaceNeededFiles(self, base_dir)


setup(
    name='gsutil',
    version=VERSION,
    url='https://cloud.google.com/storage/docs/gsutil',
    download_url='https://cloud.google.com/storage/docs/gsutil_install',
    license='Apache 2.0',
    author='Google Inc.',
    author_email='gs-team@google.com',
    description=('A command line tool for interacting with cloud storage '
                 'services.'),
    long_description=long_desc,
    zip_safe=True,
    classifiers=[
        'Development Status :: 5 - Production/Stable',
        'Environment :: Console',
        'Intended Audience :: Developers',
        'Intended Audience :: System Administrators',
        'License :: OSI Approved :: Apache Software License',
        'Natural Language :: English',
        'Programming Language :: Python',
        'Programming Language :: Python :: 2',
        'Programming Language :: Python :: 2.7',
        'Topic :: System :: Filesystems',
        'Topic :: Utilities',
    ],
    python_requires='>=2.7, !=3.0.*, !=3.1.*, !=3.2.*, <4',
    platforms='any',
    packages=find_packages(exclude=['third_party']),
    include_package_data=True,
    entry_points={
        'console_scripts': [
            'gsutil = gslib.__main__:main',
        ],
    },
    install_requires=requires,
    cmdclass={
        'build_py': CustomBuildPy,
        'sdist': CustomSDist,
    }
)<|MERGE_RESOLUTION|>--- conflicted
+++ resolved
@@ -56,10 +56,6 @@
 ]
 
 CURDIR = os.path.abspath(os.path.dirname(__file__))
-<<<<<<< HEAD
-BOTO_DIR = os.path.join(CURDIR, 'third_party', 'vendored', 'boto')
-=======
->>>>>>> c485614f
 
 with open(os.path.join(CURDIR, 'VERSION'), 'r') as f:
   VERSION = f.read().strip()
